// root/core/meta
// vim: sw=3
// Author: Paul Russo   30/07/2012
// Author: Vassil Vassilev   9/02/2013

/*************************************************************************
 * Copyright (C) 1995-2013, Rene Brun and Fons Rademakers.               *
 * All rights reserved.                                                  *
 *                                                                       *
 * For the licensing terms see $ROOTSYS/LICENSE.                         *
 * For the list of contributors see $ROOTSYS/README/CREDITS.             *
 *************************************************************************/

//////////////////////////////////////////////////////////////////////////
//                                                                      //
// TClingCallFunc                                                       //
//                                                                      //
// Emulation of the CINT CallFunc class.                                //
//                                                                      //
// The CINT C++ interpreter provides an interface for calling           //
// functions through the generated wrappers in dictionaries with        //
// the CallFunc class. This class provides the same functionality,      //
// using an interface as close as possible to CallFunc but the          //
// function metadata and calling service comes from the Cling           //
// C++ interpreter and the Clang C++ compiler, not CINT.                //
//                                                                      //
//////////////////////////////////////////////////////////////////////////

#include "TClingCallFunc.h"

#include "TClingClassInfo.h"
#include "TClingMethodInfo.h"
#include "TInterpreterValue.h"
#include "TMetaUtils.h"
#include "TSystem.h"

#include "TError.h"
#include "TCling.h"

#include "cling/Interpreter/CompilationOptions.h"
#include "cling/Interpreter/Interpreter.h"
#include "cling/Interpreter/LookupHelper.h"
#include "cling/Interpreter/Transaction.h"
#include "cling/Interpreter/Value.h"
#include "cling/Utils/AST.h"

#include "clang/AST/ASTContext.h"
#include "clang/AST/Decl.h"
#include "clang/AST/DeclCXX.h"
#include "clang/AST/GlobalDecl.h"
#include "clang/AST/PrettyPrinter.h"
#include "clang/AST/RecordLayout.h"
#include "clang/AST/Type.h"
#include "clang/Frontend/CompilerInstance.h"
#include "clang/Lex/Preprocessor.h"
#include "clang/Sema/Sema.h"
#include "clang/Sema/Lookup.h"

#include "llvm/ADT/APInt.h"
#include "llvm/ExecutionEngine/ExecutionEngine.h"
#include "llvm/ExecutionEngine/GenericValue.h"
#include "llvm/Support/Casting.h"
#include "llvm/Support/raw_ostream.h"
#include "llvm/IR/LLVMContext.h"
#include "llvm/IR/DerivedTypes.h"
#include "llvm/IR/Function.h"
#include "llvm/IR/GlobalValue.h"
#include "llvm/IR/Module.h"
#include "llvm/IR/Type.h"

#include "clang/Sema/SemaInternal.h"

#include <iomanip>
#include <map>
#include <string>
#include <sstream>

using namespace ROOT;
using namespace llvm;
using namespace clang;
using namespace std;

static unsigned long long gWrapperSerial = 0LL;
static const string kIndentString("   ");

static map<const FunctionDecl *, void *> gWrapperStore;
static map<const Decl *, void *> gCtorWrapperStore;
static map<const Decl *, void *> gDtorWrapperStore;

static
inline
void
indent(ostringstream &buf, int indent_level)
{
   for (int i = 0; i < indent_level; ++i) {
      buf << kIndentString;
   }
}

static
void
EvaluateExpr(cling::Interpreter &interp, const Expr *E, cling::Value &V)
{
   R__LOCKGUARD(gInterpreterMutex);

   // Evaluate an Expr* and return its cling::Value
   ASTContext &C = interp.getCI()->getASTContext();
   APSInt res;
   if (E->EvaluateAsInt(res, C, /*AllowSideEffects*/Expr::SE_NoSideEffects)) {
      // IntTy or maybe better E->getType()?
      V = cling::Value(C.IntTy, interp);
      V.getULL() = res.getZExtValue();
      return;
   }
   // TODO: Build a wrapper around the expression to avoid decompilation and
   // compilation and other string operations.
   PrintingPolicy Policy(C.getPrintingPolicy());
   Policy.SuppressTagKeyword = true;
   Policy.SuppressUnwrittenScope = false;
   Policy.SuppressInitializers = false;
   Policy.AnonymousTagLocations = false;
   string buf;
   raw_string_ostream out(buf);
   E->printPretty(out, /*Helper=*/0, Policy, /*Indentation=*/0);
   out << ';'; // no value printing
   out.flush();
   // Evaluate() will set V to invalid if evaluation fails.
   interp.evaluate(buf, V);
}

namespace {
   template <typename returnType>
   returnType sv_to(const cling::Value &val)
   {
      QualType QT = val.getType().getDesugaredType(val.getASTContext());
      if (QT->isMemberPointerType()) {
         const MemberPointerType *MPT = QT->getAs<MemberPointerType>();
         if (MPT->isMemberDataPointer()) {
            return (returnType)(ptrdiff_t)val.getPtr();
         }
         return (returnType)(long) val.getPtr();
      }
      if (QT->isPointerType() || QT->isArrayType() || QT->isRecordType() ||
            QT->isReferenceType()) {
         return (returnType)(long) val.getPtr();
      }
      if (const EnumType *ET = dyn_cast<EnumType>(&*QT)) {
         if (ET->getDecl()->getIntegerType()->hasSignedIntegerRepresentation())
            return (returnType) val.getLL();
         else
            return (returnType) val.getULL();
      }
      if (const BuiltinType *BT =
               dyn_cast<BuiltinType>(&*QT)) {
         //
         //  WARNING!!!
         //
         //  This switch is organized in order-of-declaration
         //  so that the produced assembly code is optimal.
         //  Do not reorder!
         //
         switch (BT->getKind()) {
            case BuiltinType::Void:
               // CINT used to expect a result of 0.
               return (returnType) 0;
               break;
               //
               //  Unsigned Types
               //
            case BuiltinType::Bool:
            case BuiltinType::Char_U: // char on targets where it is unsigned
            case BuiltinType::UChar:
               return (returnType) val.getULL();
               break;

            case BuiltinType::WChar_U:
               // wchar_t on targets where it is unsigned
               // The standard doesn't allow to specify signednedd of wchar_t
               // thus this maps simply to wchar_t.
               return (returnType)(wchar_t) val.getULL();
               break;

            case BuiltinType::Char16:
            case BuiltinType::Char32:
            case BuiltinType::UShort:
            case BuiltinType::UInt:
            case BuiltinType::ULong:
            case BuiltinType::ULongLong:
               return (returnType) val.getULL();
               break;

            case BuiltinType::UInt128:
               // __uint128_t
               break;

               //
               //  Signed Types
               //
            case BuiltinType::Char_S: // char on targets where it is signed
            case BuiltinType::SChar:
               return (returnType) val.getLL();
               break;

            case BuiltinType::WChar_S:
               // wchar_t on targets where it is signed
               // The standard doesn't allow to specify signednedd of wchar_t
               // thus this maps simply to wchar_t.
               return (returnType)(wchar_t) val.getLL();
               break;

            case BuiltinType::Short:
            case BuiltinType::Int:
            case BuiltinType::Long:
            case BuiltinType::LongLong:
               return (returnType) val.getLL();
               break;

            case BuiltinType::Int128:
               break;

            case BuiltinType::Half:
               // half in OpenCL, __fp16 in ARM NEON
               break;

            case BuiltinType::Float:
               return (returnType) val.getFloat();
               break;
            case BuiltinType::Double:
               return (returnType) val.getDouble();
               break;
            case BuiltinType::LongDouble:
               return (returnType) val.getLongDouble();
               break;

            case BuiltinType::NullPtr:
               return (returnType) 0;
               break;

            default:
               break;
         }
      }
      Error("TClingCallFunc::sv_to", "Invalid Type!");
      QT->dump();
      return 0;
   }

   static
   long long sv_to_long_long(const cling::Value &val)
   {
      return sv_to<long long>(val);
   }
   static
   unsigned long long sv_to_ulong_long(const cling::Value &val)
   {
      return sv_to<unsigned long long>(val);
   }

} // unnamed namespace.

void *TClingCallFunc::compile_wrapper(const string &wrapper_name, const string &wrapper,
                                      bool withAccessControl/*=true*/)
{
   return fInterp->compileFunction(wrapper_name, wrapper, false /*ifUnique*/,
                                   withAccessControl);
}

void TClingCallFunc::collect_type_info(QualType &QT, ostringstream &typedefbuf,
                                       ostringstream &callbuf, string &type_name,
                                       bool &isReference, bool &isPointer, int indent_level,
                                       bool forArgument)
{
   //
   //  Collect information about type type of a function parameter
   //  needed for building the wrapper function.
   //
   const FunctionDecl *FD = fMethod->GetMethodDecl();
   PrintingPolicy Policy(FD->getASTContext().getPrintingPolicy());
   isReference = false;
   if (QT->isRecordType() && forArgument) {
      ROOT::TMetaUtils::GetNormalizedName(type_name, QT, *fInterp, fNormCtxt);
      return;
   }
   if (QT->isFunctionPointerType()) {
      string fp_typedef_name;
      {
         ostringstream nm;
         nm << "FP" << gWrapperSerial++;
         type_name = nm.str();
         raw_string_ostream OS(fp_typedef_name);
         QT.print(OS, Policy, type_name);
         OS.flush();
      }
      for (int i = 0; i < indent_level; ++i) {
         typedefbuf << kIndentString;
      }
      typedefbuf << "typedef " << fp_typedef_name << ";\n";
      return;
   } else if (QT->isMemberPointerType()) {
      string mp_typedef_name;
      {
         ostringstream nm;
         nm << "MP" << gWrapperSerial++;
         type_name = nm.str();
         raw_string_ostream OS(mp_typedef_name);
         QT.print(OS, Policy, type_name);
         OS.flush();
      }
      for (int i = 0; i < indent_level; ++i) {
         typedefbuf << kIndentString;
      }
      typedefbuf << "typedef " << mp_typedef_name << ";\n";
      return;
   } else if (QT->isPointerType()) {
      isPointer = true;
      QT = cast<clang::PointerType>(QT)->getPointeeType();
   } else if (QT->isReferenceType()) {
      isReference = true;
      QT = cast<ReferenceType>(QT)->getPointeeType();
   }
   // Fall through for the array type to deal with reference/pointer ro array type.
   if (QT->isArrayType()) {
      string ar_typedef_name;
      {
         ostringstream ar;
         ar << "AR" << gWrapperSerial++;
         type_name = ar.str();
         raw_string_ostream OS(ar_typedef_name);
         QT.print(OS, Policy, type_name);
         OS.flush();
      }
      for (int i = 0; i < indent_level; ++i) {
         typedefbuf << kIndentString;
      }
      typedefbuf << "typedef " << ar_typedef_name << ";\n";
      return;
   }
   ROOT::TMetaUtils::GetNormalizedName(type_name, QT, *fInterp, fNormCtxt);
}

void TClingCallFunc::make_narg_ctor(const unsigned N, ostringstream &typedefbuf,
                                    ostringstream &callbuf, const string &class_name,
                                    int indent_level)
{
   // Make a code string that follows this pattern:
   //
   // new ClassName(args...)
   //
   const FunctionDecl *FD = fMethod->GetMethodDecl();

   callbuf << "new " << class_name << "(";
   for (unsigned i = 0U; i < N; ++i) {
      const ParmVarDecl *PVD = FD->getParamDecl(i);
      QualType Ty = PVD->getType();
      QualType QT = Ty.getCanonicalType();
      string type_name;
      bool isReference = false;
      bool isPointer = false;
      collect_type_info(QT, typedefbuf, callbuf, type_name,
                        isReference, isPointer, indent_level, true);
      if (i) {
         callbuf << ',';
         if (i % 2) {
            callbuf << ' ';
         } else {
            callbuf << "\n";
            for (int j = 0; j <= indent_level; ++j) {
               callbuf << kIndentString;
            }
         }
      }
      if (isReference) {
         callbuf << "(" << type_name.c_str() << "&)*(" << type_name.c_str() << "*)args["
                 << i << "]";
      } else if (isPointer) {
         callbuf << "*(" << type_name.c_str() << "**)args["
                 << i << "]";
      } else {
         callbuf << "*(" << type_name.c_str() << "*)args[" << i << "]";
      }
   }
   callbuf << ")";
}

void TClingCallFunc::make_narg_call(const unsigned N, ostringstream &typedefbuf,
                                    ostringstream &callbuf, const string &class_name,
                                    int indent_level)
{
   //
   // Make a code string that follows this pattern:
   //
   // ((<class>*)obj)-><method>(*(<arg-i-type>*)args[i], ...)
   //
   const FunctionDecl *FD = fMethod->GetMethodDecl();
   if (const CXXMethodDecl *MD = dyn_cast<CXXMethodDecl>(FD)) {
      // This is a class, struct, or union member.
      if (MD->isConst())
         callbuf << "((const " << class_name << "*)obj)->";
      else
         callbuf << "((" << class_name << "*)obj)->";
   } else if (const NamedDecl *ND =
                 dyn_cast<NamedDecl>(FD->getDeclContext())) {
      // This is a namespace member.
      (void) ND;
      callbuf << class_name << "::";
   }
   //   callbuf << fMethod->Name() << "(";
   {
      std::string name;
      {
         llvm::raw_string_ostream stream(name);
         FD->getNameForDiagnostic(stream, FD->getASTContext().getPrintingPolicy(), /*Qualified=*/false);
      }
      callbuf << name << "(";
   }
   for (unsigned i = 0U; i < N; ++i) {
      const ParmVarDecl *PVD = FD->getParamDecl(i);
      QualType Ty = PVD->getType();
      QualType QT = Ty.getCanonicalType();
      string type_name;
      bool isReference = false;
      bool isPointer = false;
      collect_type_info(QT, typedefbuf, callbuf, type_name,
                        isReference, isPointer, indent_level, true);
      if (i) {
         callbuf << ',';
         if (i % 2) {
            callbuf << ' ';
         } else {
            callbuf << "\n";
            for (int j = 0; j <= indent_level; ++j) {
               callbuf << kIndentString;
            }
         }
      }
      if (isReference) {
         callbuf << "(" << type_name.c_str() << "&)*(" << type_name.c_str() << "*)args["
                 << i << "]";
      } else if (isPointer) {
         callbuf << "*(" << type_name.c_str() << "**)args["
                 << i << "]";
      } else {
         // pointer falls back to non-pointer case; the argument preserves
         // the "pointerness" (i.e. doesn't reference the value).
         callbuf << "*(" << type_name.c_str() << "*)args[" << i << "]";
      }
   }
   callbuf << ")";
}

void TClingCallFunc::make_narg_ctor_with_return(const unsigned N, const string &class_name,
      ostringstream &buf, int indent_level)
{
   // Make a code string that follows this pattern:
   //
   // if (ret) {
   //    (*(ClassName**)ret) = new ClassName(args...);
   // }
   // else {
   //    new ClassName(args...);
   // }
   //
   for (int i = 0; i < indent_level; ++i) {
      buf << kIndentString;
   }
   buf << "if (ret) {\n";
   ++indent_level;
   {
      ostringstream typedefbuf;
      ostringstream callbuf;
      //
      //  Write the return value assignment part.
      //
      for (int i = 0; i < indent_level; ++i) {
         callbuf << kIndentString;
      }
      callbuf << "(*(" << class_name << "**)ret) = ";
      //
      //  Write the actual new expression.
      //
      make_narg_ctor(N, typedefbuf, callbuf, class_name, indent_level);
      //
      //  End the new expression statement.
      //
      callbuf << ";\n";
      for (int i = 0; i < indent_level; ++i) {
         callbuf << kIndentString;
      }
      callbuf << "return;\n";
      //
      //  Output the whole new expression and return statement.
      //
      buf << typedefbuf.str() << callbuf.str();
   }
   --indent_level;
   for (int i = 0; i < indent_level; ++i) {
      buf << kIndentString;
   }
   buf << "}\n";
   for (int i = 0; i < indent_level; ++i) {
      buf << kIndentString;
   }
   buf << "else {\n";
   ++indent_level;
   {
      ostringstream typedefbuf;
      ostringstream callbuf;
      for (int i = 0; i < indent_level; ++i) {
         callbuf << kIndentString;
      }
      make_narg_ctor(N, typedefbuf, callbuf, class_name, indent_level);
      callbuf << ";\n";
      for (int i = 0; i < indent_level; ++i) {
         callbuf << kIndentString;
      }
      callbuf << "return;\n";
      buf << typedefbuf.str() << callbuf.str();
   }
   --indent_level;
   for (int i = 0; i < indent_level; ++i) {
      buf << kIndentString;
   }
   buf << "}\n";
}

void TClingCallFunc::make_narg_call_with_return(const unsigned N, const string &class_name,
      ostringstream &buf, int indent_level)
{
   // Make a code string that follows this pattern:
   //
   // if (ret) {
   //    new (ret) (return_type) ((class_name*)obj)->func(args...);
   // }
   // else {
   //    ((class_name*)obj)->func(args...);
   // }
   //
   const FunctionDecl *FD = fMethod->GetMethodDecl();
   if (const CXXConstructorDecl *CD = dyn_cast<CXXConstructorDecl>(FD)) {
      (void) CD;
      make_narg_ctor_with_return(N, class_name, buf, indent_level);
      return;
   }
   QualType QT = FD->getReturnType().getCanonicalType();
   if (QT->isVoidType()) {
      ostringstream typedefbuf;
      ostringstream callbuf;
      for (int i = 0; i < indent_level; ++i) {
         callbuf << kIndentString;
      }
      make_narg_call(N, typedefbuf, callbuf, class_name, indent_level);
      callbuf << ";\n";
      for (int i = 0; i < indent_level; ++i) {
         callbuf << kIndentString;
      }
      callbuf << "return;\n";
      buf << typedefbuf.str() << callbuf.str();
   } else {
      for (int i = 0; i < indent_level; ++i) {
         buf << kIndentString;
      }
      buf << "if (ret) {\n";
      ++indent_level;
      {
         ostringstream typedefbuf;
         ostringstream callbuf;
         //
         //  Write the placement part of the placement new.
         //
         for (int i = 0; i < indent_level; ++i) {
            callbuf << kIndentString;
         }
         callbuf << "new (ret) ";
         string type_name;
         bool isReference = false;
         bool isPointer = false;
         collect_type_info(QT, typedefbuf, callbuf, type_name,
                           isReference, isPointer, indent_level, false);
         //
         //  Write the type part of the placement new.
         //
         callbuf << "(" << type_name.c_str();
         if (isReference) {
            callbuf << "*) (&";
         } else if (isPointer) {
            callbuf << "*) (";
         } else {
            callbuf << ") (";
         }
         //
         //  Write the actual function call.
         //
         make_narg_call(N, typedefbuf, callbuf, class_name, indent_level);
         //
         //  End the placement new.
         //
         callbuf << ");\n";
         for (int i = 0; i < indent_level; ++i) {
            callbuf << kIndentString;
         }
         callbuf << "return;\n";
         //
         //  Output the whole placement new expression and return statement.
         //
         buf << typedefbuf.str() << callbuf.str();
      }
      --indent_level;
      for (int i = 0; i < indent_level; ++i) {
         buf << kIndentString;
      }
      buf << "}\n";
      for (int i = 0; i < indent_level; ++i) {
         buf << kIndentString;
      }
      buf << "else {\n";
      ++indent_level;
      {
         ostringstream typedefbuf;
         ostringstream callbuf;
         for (int i = 0; i < indent_level; ++i) {
            callbuf << kIndentString;
         }
         make_narg_call(N, typedefbuf, callbuf, class_name, indent_level);
         callbuf << ";\n";
         for (int i = 0; i < indent_level; ++i) {
            callbuf << kIndentString;
         }
         callbuf << "return;\n";
         buf << typedefbuf.str() << callbuf.str();
      }
      --indent_level;
      for (int i = 0; i < indent_level; ++i) {
         buf << kIndentString;
      }
      buf << "}\n";
   }
}

tcling_callfunc_Wrapper_t TClingCallFunc::make_wrapper()
{
   R__LOCKGUARD(gInterpreterMutex);

   const FunctionDecl *FD = fMethod->GetMethodDecl();
   ASTContext &Context = FD->getASTContext();
   PrintingPolicy Policy(Context.getPrintingPolicy());
   //
   //  Get the class or namespace name.
   //
   string class_name;
   if (const TypeDecl *TD =
            dyn_cast<TypeDecl>(FD->getDeclContext())) {
      // This is a class, struct, or union member.
      QualType QT(TD->getTypeForDecl(), 0);
      ROOT::TMetaUtils::GetNormalizedName(class_name, QT, *fInterp, fNormCtxt);
   } else if (const NamedDecl *ND =
                 dyn_cast<NamedDecl>(FD->getDeclContext())) {
      // This is a namespace member.
      raw_string_ostream stream(class_name);
      ND->getNameForDiagnostic(stream, Policy, /*Qualified=*/true);
      stream.flush();
   }
   //
   //  Check to make sure that we can
   //  instantiate and codegen this function.
   //
   bool needInstantiation = false;
   const FunctionDecl *Definition = 0;
   if (!FD->isDefined(Definition)) {
      FunctionDecl::TemplatedKind TK = FD->getTemplatedKind();
      switch (TK) {
         case FunctionDecl::TK_NonTemplate: {
               // Ordinary function, not a template specialization.
               // Note: This might be ok, the body might be defined
               //       in a library, and all we have seen is the
               //       header file.
               //Error("TClingCallFunc::make_wrapper",
               //      "Cannot make wrapper for a function which is "
               //      "declared but not defined!");
               //return 0;
            }
            break;
         case FunctionDecl::TK_FunctionTemplate: {
               // This decl is actually a function template,
               // not a function at all.
               Error("TClingCallFunc::make_wrapper",
                     "Cannot make wrapper for a function template!");
               return 0;
            }
            break;
         case FunctionDecl::TK_MemberSpecialization: {
               // This function is the result of instantiating an ordinary
               // member function of a class template, or of instantiating
               // an ordinary member function of a class member of a class
               // template, or of specializing a member function template
               // of a class template, or of specializing a member function
               // template of a class member of a class template.
               if (!FD->isTemplateInstantiation()) {
                  // We are either TSK_Undeclared or
                  // TSK_ExplicitSpecialization.
                  // Note: This might be ok, the body might be defined
                  //       in a library, and all we have seen is the
                  //       header file.
                  //Error("TClingCallFunc::make_wrapper",
                  //      "Cannot make wrapper for a function template "
                  //      "explicit specialization which is declared "
                  //      "but not defined!");
                  //return 0;
                  break;
               }
               const FunctionDecl *Pattern =
                  FD->getTemplateInstantiationPattern();
               if (!Pattern) {
                  Error("TClingCallFunc::make_wrapper",
                        "Cannot make wrapper for a member function "
                        "instantiation with no pattern!");
                  return 0;
               }
               FunctionDecl::TemplatedKind PTK = Pattern->getTemplatedKind();
               TemplateSpecializationKind PTSK =
                  Pattern->getTemplateSpecializationKind();
               if (
                  // The pattern is an ordinary member function.
                  (PTK == FunctionDecl::TK_NonTemplate) ||
                  // The pattern is an explicit specialization, and
                  // so is not a template.
                  ((PTK != FunctionDecl::TK_FunctionTemplate) &&
                   ((PTSK == TSK_Undeclared) ||
                    (PTSK == TSK_ExplicitSpecialization)))
               ) {
                  // Note: This might be ok, the body might be defined
                  //       in a library, and all we have seen is the
                  //       header file.
                  break;
               } else if (!Pattern->hasBody()) {
                  Error("TClingCallFunc::make_wrapper",
                        "Cannot make wrapper for a member function "
                        "instantiation with no body!");
                  return 0;
               }
               if (FD->isImplicitlyInstantiable()) {
                  needInstantiation = true;
               }
            }
            break;
         case FunctionDecl::TK_FunctionTemplateSpecialization: {
               // This function is the result of instantiating a function
               // template or possibly an explicit specialization of a
               // function template.  Could be a namespace scope function or a
               // member function.
               if (!FD->isTemplateInstantiation()) {
                  // We are either TSK_Undeclared or
                  // TSK_ExplicitSpecialization.
                  // Note: This might be ok, the body might be defined
                  //       in a library, and all we have seen is the
                  //       header file.
                  //Error("TClingCallFunc::make_wrapper",
                  //      "Cannot make wrapper for a function template "
                  //      "explicit specialization which is declared "
                  //      "but not defined!");
                  //return 0;
                  break;
               }
               const FunctionDecl *Pattern =
                  FD->getTemplateInstantiationPattern();
               if (!Pattern) {
                  Error("TClingCallFunc::make_wrapper",
                        "Cannot make wrapper for a function template"
                        "instantiation with no pattern!");
                  return 0;
               }
               FunctionDecl::TemplatedKind PTK = Pattern->getTemplatedKind();
               TemplateSpecializationKind PTSK =
                  Pattern->getTemplateSpecializationKind();
               if (
                  // The pattern is an ordinary member function.
                  (PTK == FunctionDecl::TK_NonTemplate) ||
                  // The pattern is an explicit specialization, and
                  // so is not a template.
                  ((PTK != FunctionDecl::TK_FunctionTemplate) &&
                   ((PTSK == TSK_Undeclared) ||
                    (PTSK == TSK_ExplicitSpecialization)))
               ) {
                  // Note: This might be ok, the body might be defined
                  //       in a library, and all we have seen is the
                  //       header file.
                  break;
               }
               if (!Pattern->hasBody()) {
                  Error("TClingCallFunc::make_wrapper",
                        "Cannot make wrapper for a function template"
                        "instantiation with no body!");
                  return 0;
               }
               if (FD->isImplicitlyInstantiable()) {
                  needInstantiation = true;
               }
            }
            break;
         case FunctionDecl::TK_DependentFunctionTemplateSpecialization: {
               // This function is the result of instantiating or
               // specializing a  member function of a class template,
               // or a member function of a class member of a class template,
               // or a member function template of a class template, or a
               // member function template of a class member of a class
               // template where at least some part of the function is
               // dependent on a template argument.
               if (!FD->isTemplateInstantiation()) {
                  // We are either TSK_Undeclared or
                  // TSK_ExplicitSpecialization.
                  // Note: This might be ok, the body might be defined
                  //       in a library, and all we have seen is the
                  //       header file.
                  //Error("TClingCallFunc::make_wrapper",
                  //      "Cannot make wrapper for a dependent function "
                  //      "template explicit specialization which is declared "
                  //      "but not defined!");
                  //return 0;
                  break;
               }
               const FunctionDecl *Pattern =
                  FD->getTemplateInstantiationPattern();
               if (!Pattern) {
                  Error("TClingCallFunc::make_wrapper",
                        "Cannot make wrapper for a dependent function template"
                        "instantiation with no pattern!");
                  return 0;
               }
               FunctionDecl::TemplatedKind PTK = Pattern->getTemplatedKind();
               TemplateSpecializationKind PTSK =
                  Pattern->getTemplateSpecializationKind();
               if (
                  // The pattern is an ordinary member function.
                  (PTK == FunctionDecl::TK_NonTemplate) ||
                  // The pattern is an explicit specialization, and
                  // so is not a template.
                  ((PTK != FunctionDecl::TK_FunctionTemplate) &&
                   ((PTSK == TSK_Undeclared) ||
                    (PTSK == TSK_ExplicitSpecialization)))
               ) {
                  // Note: This might be ok, the body might be defined
                  //       in a library, and all we have seen is the
                  //       header file.
                  break;
               }
               if (!Pattern->hasBody()) {
                  Error("TClingCallFunc::make_wrapper",
                        "Cannot make wrapper for a dependent function template"
                        "instantiation with no body!");
                  return 0;
               }
               if (FD->isImplicitlyInstantiable()) {
                  needInstantiation = true;
               }
            }
            break;
         default: {
               // Will only happen if clang implementation changes.
               // Protect ourselves in case that happens.
               Error("TClingCallFunc::make_wrapper",
                     "Unhandled template kind!");
               return 0;
            }
            break;
      }
      // We do not set needInstantiation to true in these cases:
      //
      // isInvalidDecl()
      // TSK_Undeclared
      // TSK_ExplicitInstantiationDefinition
      // TSK_ExplicitSpecialization && !getClassScopeSpecializationPattern()
      // TSK_ExplicitInstantiationDeclaration &&
      //    getTemplateInstantiationPattern() &&
      //    PatternDecl->hasBody() &&
      //    !PatternDecl->isInlined()
      //
      // Set it true in these cases:
      //
      // TSK_ImplicitInstantiation
      // TSK_ExplicitInstantiationDeclaration && (!getPatternDecl() ||
      //    !PatternDecl->hasBody() || PatternDecl->isInlined())
      //
   }
   if (needInstantiation) {
      clang::FunctionDecl *FDmod = const_cast<clang::FunctionDecl *>(FD);
      clang::Sema &S = fInterp->getSema();
      // Could trigger deserialization of decls.
      cling::Interpreter::PushTransactionRAII RAII(fInterp);
      S.InstantiateFunctionDefinition(SourceLocation(), FDmod,
                                      /*Recursive=*/ true,
                                      /*DefinitionRequired=*/ true);
      if (!FD->isDefined(Definition)) {
         Error("TClingCallFunc::make_wrapper",
               "Failed to force template instantiation!");
         return 0;
      }
   }
   if (Definition) {
      FunctionDecl::TemplatedKind TK = Definition->getTemplatedKind();
      switch (TK) {
         case FunctionDecl::TK_NonTemplate: {
               // Ordinary function, not a template specialization.
               if (Definition->isDeleted()) {
                  Error("TClingCallFunc::make_wrapper",
                        "Cannot make wrapper for a deleted function!");
                  return 0;
               } else if (Definition->isLateTemplateParsed()) {
                  Error("TClingCallFunc::make_wrapper",
                        "Cannot make wrapper for a late template parsed "
                        "function!");
                  return 0;
               }
               //else if (Definition->isDefaulted()) {
               //   // Might not have a body, but we can still use it.
               //}
               //else {
               //   // Has a body.
               //}
            }
            break;
         case FunctionDecl::TK_FunctionTemplate: {
               // This decl is actually a function template,
               // not a function at all.
               Error("TClingCallFunc::make_wrapper",
                     "Cannot make wrapper for a function template!");
               return 0;
            }
            break;
         case FunctionDecl::TK_MemberSpecialization: {
               // This function is the result of instantiating an ordinary
               // member function of a class template or of a member class
               // of a class template.
               if (Definition->isDeleted()) {
                  Error("TClingCallFunc::make_wrapper",
                        "Cannot make wrapper for a deleted member function "
                        "of a specialization!");
                  return 0;
               } else if (Definition->isLateTemplateParsed()) {
                  Error("TClingCallFunc::make_wrapper",
                        "Cannot make wrapper for a late template parsed "
                        "member function of a specialization!");
                  return 0;
               }
               //else if (Definition->isDefaulted()) {
               //   // Might not have a body, but we can still use it.
               //}
               //else {
               //   // Has a body.
               //}
            }
            break;
         case FunctionDecl::TK_FunctionTemplateSpecialization: {
               // This function is the result of instantiating a function
               // template or possibly an explicit specialization of a
               // function template.  Could be a namespace scope function or a
               // member function.
               if (Definition->isDeleted()) {
                  Error("TClingCallFunc::make_wrapper",
                        "Cannot make wrapper for a deleted function "
                        "template specialization!");
                  return 0;
               } else if (Definition->isLateTemplateParsed()) {
                  Error("TClingCallFunc::make_wrapper",
                        "Cannot make wrapper for a late template parsed "
                        "function template specialization!");
                  return 0;
               }
               //else if (Definition->isDefaulted()) {
               //   // Might not have a body, but we can still use it.
               //}
               //else {
               //   // Has a body.
               //}
            }
            break;
         case FunctionDecl::TK_DependentFunctionTemplateSpecialization: {
               // This function is the result of instantiating or
               // specializing a  member function of a class template,
               // or a member function of a class member of a class template,
               // or a member function template of a class template, or a
               // member function template of a class member of a class
               // template where at least some part of the function is
               // dependent on a template argument.
               if (Definition->isDeleted()) {
                  Error("TClingCallFunc::make_wrapper",
                        "Cannot make wrapper for a deleted dependent function "
                        "template specialization!");
                  return 0;
               } else if (Definition->isLateTemplateParsed()) {
                  Error("TClingCallFunc::make_wrapper",
                        "Cannot make wrapper for a late template parsed "
                        "dependent function template specialization!");
                  return 0;
               }
               //else if (Definition->isDefaulted()) {
               //   // Might not have a body, but we can still use it.
               //}
               //else {
               //   // Has a body.
               //}
            }
            break;
         default: {
               // Will only happen if clang implementation changes.
               // Protect ourselves in case that happens.
               Error("TClingCallFunc::make_wrapper",
                     "Unhandled template kind!");
               return 0;
            }
            break;
      }
   }
   unsigned min_args = FD->getMinRequiredArguments();
   unsigned num_params = FD->getNumParams();
   //
   //  Make the wrapper name.
   //
   string wrapper_name;
   {
      ostringstream buf;
      buf << "__cf";
      //const NamedDecl* ND = dyn_cast<NamedDecl>(FD);
      //string mn;
      //fInterp->maybeMangleDeclName(ND, mn);
      //buf << '_' << mn;
      buf << '_' << gWrapperSerial++;
      wrapper_name = buf.str();
   }
   //
   //  Write the wrapper code.
   // FIXME: this should be synthesized into the AST!
   //
   int indent_level = 0;
   ostringstream buf;
   buf << "__attribute__((used)) ";
   buf << "extern \"C\" void ";
   buf << wrapper_name;
   buf << "(void* obj, int nargs, void** args, void* ret)\n";
   buf << "{\n";
   ++indent_level;
   if (min_args == num_params) {
      // No parameters with defaults.
      make_narg_call_with_return(num_params, class_name, buf, indent_level);
   } else {
      // We need one function call clause compiled for every
      // possible number of arguments per call.
      for (unsigned N = min_args; N <= num_params; ++N) {
         for (int i = 0; i < indent_level; ++i) {
            buf << kIndentString;
         }
         buf << "if (nargs == " << N << ") {\n";
         ++indent_level;
         make_narg_call_with_return(N, class_name, buf, indent_level);
         --indent_level;
         for (int i = 0; i < indent_level; ++i) {
            buf << kIndentString;
         }
         buf << "}\n";
      }
   }
   --indent_level;
   buf << "}\n";
   string wrapper(buf.str());
   //fprintf(stderr, "%s\n", wrapper.c_str());
   //
   //  Compile the wrapper code.
   //
   void *F = compile_wrapper(wrapper_name, wrapper);
   if (F) {
      gWrapperStore.insert(make_pair(FD, F));
   } else {
      Error("TClingCallFunc::make_wrapper",
            "Failed to compile\n  ==== SOURCE BEGIN ====\n%s\n  ==== SOURCE END ====",
            wrapper.c_str());
   }
   return (tcling_callfunc_Wrapper_t)F;
}

tcling_callfunc_ctor_Wrapper_t TClingCallFunc::make_ctor_wrapper(const TClingClassInfo *info)
{
   // Make a code string that follows this pattern:
   //
   // void
   // unique_wrapper_ddd(void** ret, void* arena, unsigned long nary)
   // {
   //    if (!arena) {
   //       if (!nary) {
   //          *ret = new ClassName;
   //       }
   //       else {
   //          *ret = new ClassName[nary];
   //       }
   //    }
   //    else {
   //       if (!nary) {
   //          *ret = new (arena) ClassName;
   //       }
   //       else {
   //          *ret = new (arena) ClassName[nary];
   //       }
   //    }
   // }
   //
   // Note:
   //
   // If the class is of POD type, the form:
   //
   //    new ClassName;
   //
   // does not initialize the object at all, and the form:
   //
   //    new ClassName();
   //
   // default-initializes the object.
   //
   // We are using the form without parentheses because that is what
   // CINT did.
   //
   //--
   ASTContext &Context = info->GetDecl()->getASTContext();
   PrintingPolicy Policy(Context.getPrintingPolicy());
   Policy.SuppressTagKeyword = true;
   Policy.SuppressUnwrittenScope = true;
   //
   //  Get the class or namespace name.
   //
   string class_name;
   if (const TypeDecl *TD = dyn_cast<TypeDecl>(info->GetDecl())) {
      // This is a class, struct, or union member.
      QualType QT(TD->getTypeForDecl(), 0);
      ROOT::TMetaUtils::GetNormalizedName(class_name, QT, *fInterp, fNormCtxt);
   } else if (const NamedDecl *ND = dyn_cast<NamedDecl>(info->GetDecl())) {
      // This is a namespace member.
      raw_string_ostream stream(class_name);
      ND->getNameForDiagnostic(stream, Policy, /*Qualified=*/true);
      stream.flush();
   }
   //
   //  Make the wrapper name.
   //
   string wrapper_name;
   {
      ostringstream buf;
      buf << "__ctor";
      //const NamedDecl* ND = dyn_cast<NamedDecl>(FD);
      //string mn;
      //fInterp->maybeMangleDeclName(ND, mn);
      //buf << '_dtor_' << mn;
      buf << '_' << gWrapperSerial++;
      wrapper_name = buf.str();
   }
   //
   //  Write the wrapper code.
   //
   int indent_level = 0;
   ostringstream buf;
   buf << "__attribute__((used)) ";
   buf << "extern \"C\" void ";
   buf << wrapper_name;
   buf << "(void** ret, void* arena, unsigned long nary)\n";
   buf << "{\n";
   //    if (!arena) {
   //       if (!nary) {
   //          *ret = new ClassName;
   //       }
   //       else {
   //          *ret = new ClassName[nary];
   //       }
   //    }
   ++indent_level;
   indent(buf, indent_level);
   buf << "if (!arena) {\n";
   ++indent_level;
   indent(buf, indent_level);
   buf << "if (!nary) {\n";
   ++indent_level;
   indent(buf, indent_level);
   buf << "*ret = new " << class_name << ";\n";
   --indent_level;
   indent(buf, indent_level);
   buf << "}\n";
   indent(buf, indent_level);
   buf << "else {\n";
   ++indent_level;
   indent(buf, indent_level);
   buf << "*ret = new " << class_name << "[nary];\n";
   --indent_level;
   indent(buf, indent_level);
   buf << "}\n";
   --indent_level;
   indent(buf, indent_level);
   buf << "}\n";
   //    else {
   //       if (!nary) {
   //          *ret = new (arena) ClassName;
   //       }
   //       else {
   //          *ret = new (arena) ClassName[nary];
   //       }
   //    }
   indent(buf, indent_level);
   buf << "else {\n";
   ++indent_level;
   indent(buf, indent_level);
   buf << "if (!nary) {\n";
   ++indent_level;
   indent(buf, indent_level);
   buf << "*ret = new (arena) " << class_name << ";\n";
   --indent_level;
   indent(buf, indent_level);
   buf << "}\n";
   indent(buf, indent_level);
   buf << "else {\n";
   ++indent_level;
   indent(buf, indent_level);
   buf << "*ret = new (arena) " << class_name << "[nary];\n";
   --indent_level;
   indent(buf, indent_level);
   buf << "}\n";
   --indent_level;
   indent(buf, indent_level);
   buf << "}\n";
   // End wrapper.
   --indent_level;
   buf << "}\n";
   // Done.
   string wrapper(buf.str());
   //fprintf(stderr, "%s\n", wrapper.c_str());
   //
   //  Compile the wrapper code.
   //
   void *F = compile_wrapper(wrapper_name, wrapper,
                             /*withAccessControl=*/false);
   if (F) {
      gCtorWrapperStore.insert(make_pair(info->GetDecl(), F));
   } else {
      Error("TClingCallFunc::make_ctor_wrapper",
            "Failed to compile\n  ==== SOURCE BEGIN ====\n%s\n  ==== SOURCE END ====",
            wrapper.c_str());
   }
   return (tcling_callfunc_ctor_Wrapper_t)F;
}

tcling_callfunc_dtor_Wrapper_t
TClingCallFunc::make_dtor_wrapper(const TClingClassInfo *info)
{
   // Make a code string that follows this pattern:
   //
   // void
   // unique_wrapper_ddd(void* obj, unsigned long nary, int withFree)
   // {
   //    if (withFree) {
   //       if (!nary) {
   //          delete (ClassName*) obj;
   //       }
   //       else {
   //          delete[] (ClassName*) obj;
   //       }
   //    }
   //    else {
   //       typedef ClassName DtorName;
   //       if (!nary) {
   //          ((ClassName*)obj)->~DtorName();
   //       }
   //       else {
   //          for (unsigned long i = nary - 1; i > -1; --i) {
   //             (((ClassName*)obj)+i)->~DtorName();
   //          }
   //       }
   //    }
   // }
   //
   //--
   ASTContext &Context = info->GetDecl()->getASTContext();
   PrintingPolicy Policy(Context.getPrintingPolicy());
   Policy.SuppressTagKeyword = true;
   Policy.SuppressUnwrittenScope = true;
   //
   //  Get the class or namespace name.
   //
   string class_name;
   if (const TypeDecl *TD = dyn_cast<TypeDecl>(info->GetDecl())) {
      // This is a class, struct, or union member.
      QualType QT(TD->getTypeForDecl(), 0);
      ROOT::TMetaUtils::GetNormalizedName(class_name, QT, *fInterp, fNormCtxt);
   } else if (const NamedDecl *ND = dyn_cast<NamedDecl>(info->GetDecl())) {
      // This is a namespace member.
      raw_string_ostream stream(class_name);
      ND->getNameForDiagnostic(stream, Policy, /*Qualified=*/true);
      stream.flush();
   }
   //
   //  Make the wrapper name.
   //
   string wrapper_name;
   {
      ostringstream buf;
      buf << "__dtor";
      //const NamedDecl* ND = dyn_cast<NamedDecl>(FD);
      //string mn;
      //fInterp->maybeMangleDeclName(ND, mn);
      //buf << '_dtor_' << mn;
      buf << '_' << gWrapperSerial++;
      wrapper_name = buf.str();
   }
   //
   //  Write the wrapper code.
   //
   int indent_level = 0;
   ostringstream buf;
   buf << "__attribute__((used)) ";
   buf << "extern \"C\" void ";
   buf << wrapper_name;
   buf << "(void* obj, unsigned long nary, int withFree)\n";
   buf << "{\n";
   //    if (withFree) {
   //       if (!nary) {
   //          delete (ClassName*) obj;
   //       }
   //       else {
   //          delete[] (ClassName*) obj;
   //       }
   //    }
   ++indent_level;
   indent(buf, indent_level);
   buf << "if (withFree) {\n";
   ++indent_level;
   indent(buf, indent_level);
   buf << "if (!nary) {\n";
   ++indent_level;
   indent(buf, indent_level);
   buf << "delete (" << class_name << "*) obj;\n";
   --indent_level;
   indent(buf, indent_level);
   buf << "}\n";
   indent(buf, indent_level);
   buf << "else {\n";
   ++indent_level;
   indent(buf, indent_level);
   buf << "delete[] (" << class_name << "*) obj;\n";
   --indent_level;
   indent(buf, indent_level);
   buf << "}\n";
   --indent_level;
   indent(buf, indent_level);
   buf << "}\n";
   //    else {
   //       typedef ClassName Nm;
   //       if (!nary) {
   //          ((Nm*)obj)->~Nm();
   //       }
   //       else {
   //          for (unsigned long i = nary - 1; i > -1; --i) {
   //             (((Nm*)obj)+i)->~Nm();
   //          }
   //       }
   //    }
   indent(buf, indent_level);
   buf << "else {\n";
   ++indent_level;
   indent(buf, indent_level);
   buf << "typedef " << class_name << " Nm;\n";
   buf << "if (!nary) {\n";
   ++indent_level;
   indent(buf, indent_level);
   buf << "((Nm*)obj)->~Nm();\n";
   --indent_level;
   indent(buf, indent_level);
   buf << "}\n";
   indent(buf, indent_level);
   buf << "else {\n";
   ++indent_level;
   indent(buf, indent_level);
   buf << "for (unsigned long i = nary - 1; i > -1; --i) {\n";
   ++indent_level;
   indent(buf, indent_level);
   buf << "(((Nm*)obj)+i)->~Nm();\n";
   --indent_level;
   indent(buf, indent_level);
   buf << "}\n";
   --indent_level;
   indent(buf, indent_level);
   buf << "}\n";
   --indent_level;
   indent(buf, indent_level);
   buf << "}\n";
   // End wrapper.
   --indent_level;
   buf << "}\n";
   // Done.
   string wrapper(buf.str());
   //fprintf(stderr, "%s\n", wrapper.c_str());
   //
   //  Compile the wrapper code.
   //
   void *F = compile_wrapper(wrapper_name, wrapper,
                             /*withAccessControl=*/false);
   if (F) {
      gDtorWrapperStore.insert(make_pair(info->GetDecl(), F));
   } else {
      Error("TClingCallFunc::make_dtor_wrapper",
            "Failed to compile\n  ==== SOURCE BEGIN ====\n%s\n  ==== SOURCE END ====",
            wrapper.c_str());
   }

   return (tcling_callfunc_dtor_Wrapper_t)F;
}

class ValHolder {
public:
   union {
      long double ldbl;
      double dbl;
      float flt;
      //__uint128_t ui128;
      //__int128_t i128;
      unsigned long long ull;
      long long ll;
      unsigned long ul;
      long l;
      unsigned int ui;
      int i;
      unsigned short us;
      short s;
      //char32_t c32;
      //char16_t c16;
      //unsigned wchar_t uwc; - non-standard
      wchar_t wc;
      unsigned char uc;
      signed char sc;
      char c;
      bool b;
      void *vp;
   } u;
};

void TClingCallFunc::exec(void *address, void *ret) const
{
   SmallVector<ValHolder, 8> vh_ary;
   SmallVector<void *, 8> vp_ary;

   unsigned num_args = fArgVals.size();
   {
      R__LOCKGUARD(gInterpreterMutex);

<<<<<<< HEAD
   {
      R__LOCKGUARD(gInterpreterMutex);
=======
      const FunctionDecl *FD = fMethod->GetMethodDecl();
>>>>>>> 67b26b9f

      //
      //  Convert the arguments from cling::Value to their
      //  actual type and store them in a holder for passing to the
      //  wrapper function by pointer to value.
      //
      unsigned num_params = FD->getNumParams();

      if (num_args < FD->getMinRequiredArguments()) {
         Error("TClingCallFunc::exec",
               "Not enough arguments provided for %s (%d instead of the minimum %d)",
               fMethod->Name(ROOT::TMetaUtils::TNormalizedCtxt(fInterp->getLookupHelper())),
               num_args, FD->getMinRequiredArguments());
         return;
      }
      if (address == 0 && dyn_cast<CXXMethodDecl>(FD)
          && !(dyn_cast<CXXMethodDecl>(FD))->isStatic()
          && !dyn_cast<CXXConstructorDecl>(FD)) {
         Error("TClingCallFunc::exec",
               "The method %s is called without an object.",
               fMethod->Name(ROOT::TMetaUtils::TNormalizedCtxt(fInterp->getLookupHelper())));
         return;
      }
      vh_ary.reserve(num_args);
      vp_ary.reserve(num_args);
      for (unsigned i = 0U; i < num_args; ++i) {
         QualType Ty;
         if (i < num_params) {
            const ParmVarDecl *PVD = FD->getParamDecl(i);
            Ty = PVD->getType();
         } else {
            Ty = fArgVals[i].getType();
         }
         QualType QT = Ty.getCanonicalType();
         if (QT->isReferenceType()) {
            // the argument is already a pointer value (point to the same thing
            // as the reference.
            vp_ary.push_back((void *) sv_to_ulong_long(fArgVals[i]));
         } else if (QT->isMemberPointerType()) {
            ValHolder vh;
            vh.u.vp = (void *) sv_to_ulong_long(fArgVals[i]);
            vh_ary.push_back(vh);
            vp_ary.push_back(&vh_ary.back());
         } else if (QT->isPointerType() || QT->isArrayType()) {
            ValHolder vh;
            vh.u.vp = (void *) sv_to_ulong_long(fArgVals[i]);
            vh_ary.push_back(vh);
            vp_ary.push_back(&vh_ary.back());
         } else if (QT->isRecordType()) {
            // the argument is already a pointer value (pointing to object passed
            // by value).
            vp_ary.push_back((void *) sv_to_ulong_long(fArgVals[i]));
         } else if (const EnumType *ET =
                    dyn_cast<EnumType>(&*QT)) {
            // Note: We may need to worry about the underlying type
            //       of the enum here.
            (void) ET;
            ValHolder vh;
            vh.u.i = (int) sv_to_long_long(fArgVals[i]);
            vh_ary.push_back(vh);
            vp_ary.push_back(&vh_ary.back());
         } else if (const BuiltinType *BT =
                    dyn_cast<BuiltinType>(&*QT)) {
            //
            //  WARNING!!!
            //
            //  This switch is organized in order-of-declaration
            //  so that the produced assembly code is optimal.
            //  Do not reorder!
            //
<<<<<<< HEAD
         switch (BT->getKind()) {
=======
            switch (BT->getKind()) {
>>>>>>> 67b26b9f
                  //
                  //  Builtin Types
                  //
               case BuiltinType::Void: {
                     // void
                     Error("TClingCallFunc::exec(void*)",
                           "Invalid type 'Void'!");
                     return;
                  }
                  break;
                  //
                  //  Unsigned Types
                  //
               case BuiltinType::Bool: {
                     // bool
                     ValHolder vh;
                     vh.u.b = (bool) sv_to_ulong_long(fArgVals[i]);
                     vh_ary.push_back(vh);
                     vp_ary.push_back(&vh_ary.back());
                  }
                  break;
               case BuiltinType::Char_U: {
                     // char on targets where it is unsigned
                     ValHolder vh;
                     vh.u.c = (char) sv_to_ulong_long(fArgVals[i]);
                     vh_ary.push_back(vh);
                     vp_ary.push_back(&vh_ary.back());
                  }
                  break;
               case BuiltinType::UChar: {
                     // unsigned char
                     ValHolder vh;
                     vh.u.uc = (unsigned char) sv_to_ulong_long(fArgVals[i]);
                     vh_ary.push_back(vh);
                     vp_ary.push_back(&vh_ary.back());
                  }
                  break;
               case BuiltinType::WChar_U: {
                     // wchar_t on targets where it is unsigned.
                     // The standard doesn't allow to specify signednedd of wchar_t
                     // thus this maps simply to wchar_t.
                     ValHolder vh;
                     vh.u.wc = (wchar_t) sv_to_ulong_long(fArgVals[i]);
                     vh_ary.push_back(vh);
                     vp_ary.push_back(&vh_ary.back());
                  }
                  break;
               case BuiltinType::Char16: {
                     // char16_t
                     //ValHolder vh;
                     //vh.u.c16 = (char16_t) sv_to_ulong_long(fArgVals[i]);
                     //vh_ary.push_back(vh);
                     //vp_ary.push_back(&vh_ary.back());
                  }
                  break;
               case BuiltinType::Char32: {
                     // char32_t
                     //ValHolder vh;
                     //vh.u.c32 = (char32_t) sv_to_ulong_long(fArgVals[i]);
                     //vh_ary.push_back(vh);
                     //vp_ary.push_back(&vh_ary.back());
                  }
                  break;
               case BuiltinType::UShort: {
                     // unsigned short
                     ValHolder vh;
                     vh.u.us = (unsigned short) sv_to_ulong_long(fArgVals[i]);
                     vh_ary.push_back(vh);
                     vp_ary.push_back(&vh_ary.back());
                  }
                  break;
               case BuiltinType::UInt: {
                     // unsigned int
                     ValHolder vh;
                     vh.u.ui = (unsigned int) sv_to_ulong_long(fArgVals[i]);
                     vh_ary.push_back(vh);
                     vp_ary.push_back(&vh_ary.back());
                  }
                  break;
               case BuiltinType::ULong: {
                     // unsigned long
                     ValHolder vh;
                     vh.u.ul = (unsigned long) sv_to_ulong_long(fArgVals[i]);
                     vh_ary.push_back(vh);
                     vp_ary.push_back(&vh_ary.back());
                  }
                  break;
               case BuiltinType::ULongLong: {
                     // unsigned long long
                     ValHolder vh;
                     vh.u.ull = (unsigned long long) sv_to_ulong_long(fArgVals[i]);
                     vh_ary.push_back(vh);
                     vp_ary.push_back(&vh_ary.back());
                  }
                  break;
               case BuiltinType::UInt128: {
                     // __uint128_t
                  }
                  break;
                  //
                  //  Signed Types
                  //
                  //
                  //  Signed Types
                  //
               case BuiltinType::Char_S: {
                     // char on targets where it is signed
                     ValHolder vh;
                     vh.u.c = (char) sv_to_long_long(fArgVals[i]);
                     vh_ary.push_back(vh);
                     vp_ary.push_back(&vh_ary.back());
                  }
                  break;
               case BuiltinType::SChar: {
                     // signed char
                     ValHolder vh;
                     vh.u.sc = (signed char) sv_to_long_long(fArgVals[i]);
                     vh_ary.push_back(vh);
                     vp_ary.push_back(&vh_ary.back());
                  }
                  break;
               case BuiltinType::WChar_S: {
                     // wchar_t on targets where it is signed.
                     // The standard doesn't allow to specify signednedd of wchar_t
                     // thus this maps simply to wchar_t.
                     ValHolder vh;
                     vh.u.wc = (wchar_t) sv_to_long_long(fArgVals[i]);
                     vh_ary.push_back(vh);
                     vp_ary.push_back(&vh_ary.back());
                  }
                  break;
               case BuiltinType::Short: {
                     // short
                     ValHolder vh;
                     vh.u.s = (short) sv_to_long_long(fArgVals[i]);
                     vh_ary.push_back(vh);
                     vp_ary.push_back(&vh_ary.back());
                  }
                  break;
               case BuiltinType::Int: {
                     // int
                     ValHolder vh;
                     vh.u.i = (int) sv_to_long_long(fArgVals[i]);
                     vh_ary.push_back(vh);
                     vp_ary.push_back(&vh_ary.back());
                  }
                  break;
               case BuiltinType::Long: {
                     // long
                     ValHolder vh;
                     vh.u.l = (long) sv_to_long_long(fArgVals[i]);
                     vh_ary.push_back(vh);
                     vp_ary.push_back(&vh_ary.back());
                  }
                  break;
               case BuiltinType::LongLong: {
                     // long long
                     ValHolder vh;
                     vh.u.ll = (long long) sv_to_long_long(fArgVals[i]);
                     vh_ary.push_back(vh);
                     vp_ary.push_back(&vh_ary.back());
                  }
                  break;
               case BuiltinType::Int128: {
                     // __int128_t
                     Error("TClingCallFunc::exec(void*)",
                           "Invalid type 'Int128'!");
                     return;
                  }
                  break;
               case BuiltinType::Half: {
                     // half in OpenCL, __fp16 in ARM NEON
                     Error("TClingCallFunc::exec(void*)",
                           "Invalid type 'Half'!");
                     return;
                  }
                  break;
               case BuiltinType::Float: {
                     // float
                     ValHolder vh;
                     vh.u.flt = sv_to<float>(fArgVals[i]);
                     vh_ary.push_back(vh);
                     vp_ary.push_back(&vh_ary.back());
                  }
                  break;
               case BuiltinType::Double: {
                     // double
                     ValHolder vh;
                     vh.u.dbl = sv_to<double>(fArgVals[i]);
                     vh_ary.push_back(vh);
                     vp_ary.push_back(&vh_ary.back());
                  }
                  break;
               case BuiltinType::LongDouble: {
                     // long double
                     ValHolder vh;
                     vh.u.ldbl = sv_to<long double>(fArgVals[i]);
                     vh_ary.push_back(vh);
                     vp_ary.push_back(&vh_ary.back());
                  }
                  break;
                  //
                  //  Language-Specific Types
                  //
               case BuiltinType::NullPtr: {
                     // C++11 nullptr
                     ValHolder vh;
                     vh.u.vp = fArgVals[i].getPtr();
                     vh_ary.push_back(vh);
                     vp_ary.push_back(&vh_ary.back());
                  }
                  break;
               case BuiltinType::ObjCId: {
                     // Objective C 'id' type
                     Error("TClingCallFunc::exec(void*)",
                           "Invalid type 'ObjCId'!");
                     return;
                  }
                  break;
               case BuiltinType::ObjCClass: {
                     // Objective C 'Class' type
                     Error("TClingCallFunc::exec(void*)",
                           "Invalid type 'ObjCClass'!");
                     return;
                  }
                  break;
               case BuiltinType::ObjCSel: {
                     // Objective C 'SEL' type
                     Error("TClingCallFunc::exec(void*)",
                           "Invalid type 'ObjCSel'!");
                     return;
                  }
                  break;
               case BuiltinType::OCLImage1d: {
                     // OpenCL image type
                     Error("TClingCallFunc::exec(void*)",
                           "Invalid type 'OCLImage1d'!");
                     return;
                  }
                  break;
               case BuiltinType::OCLImage1dArray: {
                     // OpenCL image type
                     Error("TClingCallFunc::exec(void*)",
                           "Invalid type 'OCLImage1dArray'!");
                     return;
                  }
                  break;
               case BuiltinType::OCLImage1dBuffer: {
                     // OpenCL image type
                     Error("TClingCallFunc::exec(void*)",
                           "Invalid type 'OCLImage1dBuffer'!");
                     return;
                  }
                  break;
               case BuiltinType::OCLImage2d: {
                     // OpenCL image type
                     Error("TClingCallFunc::exec(void*)",
                           "Invalid type 'OCLImage2d'!");
                     return;
                  }
                  break;
               case BuiltinType::OCLImage2dArray: {
                     // OpenCL image type
                     Error("TClingCallFunc::exec(void*)",
                           "Invalid type 'OCLImage2dArray'!");
                     return;
                  }
                  break;
               case BuiltinType::OCLImage3d: {
                     // OpenCL image type
                     Error("TClingCallFunc::exec(void*)",
                           "Invalid type 'OCLImage3d'!");
                     return;
                  }
                  break;
               case BuiltinType::OCLSampler: {
                     // OpenCL sampler_t
                     Error("TClingCallFunc::exec(void*)",
                           "Invalid type 'OCLSampler'!");
                     return;
                  }
                  break;
               case BuiltinType::OCLEvent: {
                     // OpenCL event_t
                     Error("TClingCallFunc::exec(void*)",
                           "Invalid type 'OCLEvent'!");
                     return;
                  }
                  break;
                  //
                  //  Placeholder types.
                  //
                  //  These types are used during intermediate phases
                  //  of semantic analysis.  They are eventually resolved
                  //  to one of the preceeding types.
                  //
               case BuiltinType::Dependent: {
                     // dependent on a template argument
                     Error("TClingCallFunc::exec(void*)",
                           "Invalid type 'Dependent'!");
                     return;
                  }
                  break;
               case BuiltinType::Overload: {
                     // an unresolved function overload set
                     Error("TClingCallFunc::exec(void*)",
                           "Invalid type 'Overload'!");
                     return;
                  }
                  break;
               case BuiltinType::BoundMember: {
                     // a bound C++ non-static member function
                     Error("TClingCallFunc::exec(void*)",
                           "Invalid type 'BoundMember'!");
                     return;
                  }
                  break;
               case BuiltinType::PseudoObject: {
                     // Object C @property or VS.NET __property
                     Error("TClingCallFunc::exec(void*)",
                           "Invalid type 'PseudoObject'!");
                     return;
                  }
                  break;
               case BuiltinType::UnknownAny: {
                     // represents an unknown type
                     Error("TClingCallFunc::exec(void*)",
                           "Invalid type 'UnknownAny'!");
                     return;
                  }
                  break;
               case BuiltinType::BuiltinFn: {
                     // a compiler builtin function
                     Error("TClingCallFunc::exec(void*)",
                           "Invalid type 'BuiltinFn'!");
                     return;
                  }
                  break;
               case BuiltinType::ARCUnbridgedCast: {
                     // Objective C Automatic Reference Counting cast
                     // which would normally require __bridge, but which
                     // may be ok because of the context.
                     Error("TClingCallFunc::exec(void*)",
                           "Invalid type 'ARCUnbridgedCast'!");
                     return;
                  }
                  break;
               default: {
                     // There should be no others.  This is here in case
                     // this changes in the future.
                     Error("TClingCallFunc::exec(void*)",
                           "Invalid builtin type (unrecognized)!");
                     QT->dump();
                     return;
                  }
                  break;
            }
         } else {
            Error("TClingCallFunc::exec(void*)",
                  "Invalid type (unrecognized)!");
            QT->dump();
            return;
         }
      }
   } // End of scope holding the lock
   (*fWrapper)(address, (int)num_args, (void **)vp_ary.data(), ret);
}

template <typename T>
void TClingCallFunc::execWithLL(void *address, clang::QualType QT,
                                cling::Value *val) const
{
   T ret; // leave uninit for valgrind's sake!
   exec(address, &ret);
   val->getLL() = ret;
}

template <typename T>
void TClingCallFunc::execWithULL(void *address, clang::QualType QT,
                                 cling::Value *val) const
{
   T ret; // leave uninit for valgrind's sake!
   exec(address, &ret);
   val->getULL() = ret;
}

void TClingCallFunc::exec_with_valref_return(void *address, cling::Value *ret) const
{
   if (!ret) {
      exec(address, 0);
      return;
   }
<<<<<<< HEAD
   R__LOCKGUARD_NAMED(mutex,gInterpreterMutex);
=======

   R__LOCKGUARD_NAMED(global,gInterpreterMutex);
>>>>>>> 67b26b9f

   const FunctionDecl *FD = fMethod->GetMethodDecl();
   ASTContext &Context = FD->getASTContext();

   if (const CXXConstructorDecl *CD = dyn_cast<CXXConstructorDecl>(FD)) {
      const TypeDecl *TD = dyn_cast<TypeDecl>(CD->getDeclContext());
      QualType ClassTy(TD->getTypeForDecl(), 0);
      QualType QT = Context.getLValueReferenceType(ClassTy);
      *ret = cling::Value(QT, *fInterp);
      // Store the new()'ed address in getPtr()
<<<<<<< HEAD
      mutex.UnLock(); // Release lock during user function execution
=======
      R__LOCKGUARD_UNLOCK(global); // Release lock during user function execution
>>>>>>> 67b26b9f
      exec(address, &ret->getPtr());
      return;
   }
   QualType QT = FD->getReturnType().getCanonicalType();
   if (QT->isReferenceType()) {
      *ret = cling::Value(QT, *fInterp);
<<<<<<< HEAD
      mutex.UnLock(); // Release lock during user function execution
=======
      R__LOCKGUARD_UNLOCK(global); // Release lock during user function execution
>>>>>>> 67b26b9f
      exec(address, &ret->getPtr());
      return;
   } else if (QT->isMemberPointerType()) {
      const MemberPointerType *MPT = QT->getAs<MemberPointerType>();
      if (MPT->isMemberDataPointer()) {
         // A member data pointer is a actually a struct with one
         // member of ptrdiff_t, the offset from the base of the object
         // storage to the storage for the designated data member.
         // But that's not relevant: we use it as a non-builtin, allocated
         // type.
         *ret = cling::Value(QT, *fInterp);
<<<<<<< HEAD
         mutex.UnLock(); // Release lock during user function execution
=======
         R__LOCKGUARD_UNLOCK(global); // Release lock during user function execution
>>>>>>> 67b26b9f
         exec(address, ret->getPtr());
         return;
      }
      // We are a function member pointer.
      *ret = cling::Value(QT, *fInterp);
<<<<<<< HEAD
      mutex.UnLock(); // Release lock during user function execution
=======
      R__LOCKGUARD_UNLOCK(global); // Release lock during user function execution
>>>>>>> 67b26b9f
      exec(address, &ret->getPtr());
      return;
   } else if (QT->isPointerType() || QT->isArrayType()) {
      // Note: ArrayType is an illegal function return value type.
      *ret = cling::Value(QT, *fInterp);
<<<<<<< HEAD
      mutex.UnLock(); // Release lock during user function execution
=======
      R__LOCKGUARD_UNLOCK(global); // Release lock during user function execution
>>>>>>> 67b26b9f
      exec(address, &ret->getPtr());
      return;
   } else if (QT->isRecordType()) {
      *ret = cling::Value(QT, *fInterp);
<<<<<<< HEAD
      mutex.UnLock(); // Release lock during user function execution
=======
      R__LOCKGUARD_UNLOCK(global); // Release lock during user function execution
>>>>>>> 67b26b9f
      exec(address, ret->getPtr());
      return;
   } else if (const EnumType *ET = dyn_cast<EnumType>(&*QT)) {
      // Note: We may need to worry about the underlying type
      //       of the enum here.
      (void) ET;
      *ret = cling::Value(QT, *fInterp);
<<<<<<< HEAD
      mutex.UnLock(); // Release lock during user function execution
=======
      R__LOCKGUARD_UNLOCK(global); // Release lock during user function execution
>>>>>>> 67b26b9f
      execWithLL<int>(address, QT, ret);
      return;
   } else if (const BuiltinType *BT = dyn_cast<BuiltinType>(&*QT)) {
      *ret = cling::Value(QT, *fInterp);
      switch (BT->getKind()) {
         case BuiltinType::Void:
<<<<<<< HEAD
            mutex.UnLock(); // Release lock during user function execution
=======
            R__LOCKGUARD_UNLOCK(global); // Release lock during user function execution
>>>>>>> 67b26b9f
            exec(address, 0);
            return;
            break;

            //
            //  Unsigned Types
            //
         case BuiltinType::Bool:
<<<<<<< HEAD
            mutex.UnLock(); // Release lock during user function execution
=======
            R__LOCKGUARD_UNLOCK(global); // Release lock during user function execution
>>>>>>> 67b26b9f
            execWithULL<bool>(address, QT, ret);
            return;
            break;
         case BuiltinType::Char_U: // char on targets where it is unsigned
         case BuiltinType::UChar:
<<<<<<< HEAD
            mutex.UnLock(); // Release lock during user function execution
=======
            R__LOCKGUARD_UNLOCK(global); // Release lock during user function execution
>>>>>>> 67b26b9f
            execWithULL<char>(address, QT, ret);
            return;
            break;
         case BuiltinType::WChar_U:
            // wchar_t on targets where it is unsigned.
            // The standard doesn't allow to specify signednedd of wchar_t
            // thus this maps simply to wchar_t.
<<<<<<< HEAD
            mutex.UnLock(); // Release lock during user function execution
=======
            R__LOCKGUARD_UNLOCK(global); // Release lock during user function execution
>>>>>>> 67b26b9f
            execWithULL<wchar_t>(address, QT, ret);
            return;
            break;
         case BuiltinType::Char16:
            Error("TClingCallFunc::exec_with_valref_return",
                  "Invalid type 'char16_t'!");
            return;
            break;
         case BuiltinType::Char32:
            Error("TClingCallFunc::exec_with_valref_return",
                  "Invalid type 'char32_t'!");
            return;
            break;
         case BuiltinType::UShort:
<<<<<<< HEAD
            mutex.UnLock(); // Release lock during user function execution
=======
            R__LOCKGUARD_UNLOCK(global); // Release lock during user function execution
>>>>>>> 67b26b9f
            execWithULL<unsigned short>(address, QT, ret);
            return;
            break;
         case BuiltinType::UInt:
<<<<<<< HEAD
            mutex.UnLock(); // Release lock during user function execution
=======
            R__LOCKGUARD_UNLOCK(global); // Release lock during user function execution
>>>>>>> 67b26b9f
            execWithULL<unsigned int>(address, QT, ret);
            return;
            break;
         case BuiltinType::ULong:
<<<<<<< HEAD
            mutex.UnLock(); // Release lock during user function execution
=======
            R__LOCKGUARD_UNLOCK(global); // Release lock during user function execution
>>>>>>> 67b26b9f
            execWithULL<unsigned long>(address, QT, ret);
            return;
            break;
         case BuiltinType::ULongLong:
<<<<<<< HEAD
            mutex.UnLock(); // Release lock during user function execution
=======
            R__LOCKGUARD_UNLOCK(global); // Release lock during user function execution
>>>>>>> 67b26b9f
            execWithULL<unsigned long long>(address, QT, ret);
            return;
            break;
         case BuiltinType::UInt128: {
               Error("TClingCallFunc::exec_with_valref_return",
                     "Invalid type '__uint128_t'!");
               return;
            }
            break;

            //
            //  Signed Types
            //
         case BuiltinType::Char_S: // char on targets where it is signed
         case BuiltinType::SChar:
<<<<<<< HEAD
            mutex.UnLock(); // Release lock during user function execution
=======
            R__LOCKGUARD_UNLOCK(global); // Release lock during user function execution
>>>>>>> 67b26b9f
            execWithLL<signed char>(address, QT, ret);
            return;
            break;
         case BuiltinType::WChar_S:
            // wchar_t on targets where it is signed.
            // The standard doesn't allow to specify signednedd of wchar_t
            // thus this maps simply to wchar_t.
<<<<<<< HEAD
            mutex.UnLock(); // Release lock during user function execution
=======
            R__LOCKGUARD_UNLOCK(global); // Release lock during user function execution
>>>>>>> 67b26b9f
            execWithLL<wchar_t>(address, QT, ret);
            return;
            break;
         case BuiltinType::Short:
<<<<<<< HEAD
            mutex.UnLock(); // Release lock during user function execution
=======
            R__LOCKGUARD_UNLOCK(global); // Release lock during user function execution
>>>>>>> 67b26b9f
            execWithLL<short>(address, QT, ret);
            return;
            break;
         case BuiltinType::Int:
<<<<<<< HEAD
            mutex.UnLock(); // Release lock during user function execution
=======
            R__LOCKGUARD_UNLOCK(global); // Release lock during user function execution
>>>>>>> 67b26b9f
            execWithLL<int>(address, QT, ret);
            return;
            break;
         case BuiltinType::Long:
<<<<<<< HEAD
            mutex.UnLock(); // Release lock during user function execution
=======
            R__LOCKGUARD_UNLOCK(global); // Release lock during user function execution
>>>>>>> 67b26b9f
            execWithLL<long>(address, QT, ret);
            return;
            break;
         case BuiltinType::LongLong:
<<<<<<< HEAD
            mutex.UnLock(); // Release lock during user function execution
=======
            R__LOCKGUARD_UNLOCK(global); // Release lock during user function execution
>>>>>>> 67b26b9f
            execWithLL<long long>(address, QT, ret);
            return;
            break;
         case BuiltinType::Int128:
            Error("TClingCallFunc::exec_with_valref_return",
                  "Invalid type '__int128_t'!");
            return;
            break;
         case BuiltinType::Half:
            // half in OpenCL, __fp16 in ARM NEON
            Error("TClingCallFunc::exec_with_valref_return",
                  "Invalid type 'Half'!");
            return;
            break;
         case BuiltinType::Float:
<<<<<<< HEAD
            mutex.UnLock(); // Release lock during user function execution
=======
            R__LOCKGUARD_UNLOCK(global); // Release lock during user function execution
>>>>>>> 67b26b9f
            exec(address, &ret->getFloat());
            return;
            break;
         case BuiltinType::Double:
<<<<<<< HEAD
            mutex.UnLock(); // Release lock during user function execution
=======
            R__LOCKGUARD_UNLOCK(global); // Release lock during user function execution
>>>>>>> 67b26b9f
            exec(address, &ret->getDouble());
            return;
            break;
         case BuiltinType::LongDouble:
<<<<<<< HEAD
            mutex.UnLock(); // Release lock during user function execution
=======
            R__LOCKGUARD_UNLOCK(global); // Release lock during user function execution
>>>>>>> 67b26b9f
            exec(address, &ret->getLongDouble());
            return;
            break;
            //
            //  Language-Specific Types
            //
         case BuiltinType::NullPtr:
            // C++11 nullptr
            Error("TClingCallFunc::exec_with_valref_return",
                  "Invalid type 'nullptr'!");
            return;
            break;
         default:
            break;
      }
   }
   Error("TClingCallFunc::exec_with_valref_return",
         "Unrecognized return type!");
   QT->dump();
   return;
}

void TClingCallFunc::EvaluateArgList(const string &ArgList)
{
   R__LOCKGUARD(gInterpreterMutex);
   SmallVector<Expr *, 4> exprs;
   fInterp->getLookupHelper().findArgList(ArgList, exprs,
                                          gDebug > 5 ? cling::LookupHelper::WithDiagnostics
                                          : cling::LookupHelper::NoDiagnostics);
   for (SmallVectorImpl<Expr *>::const_iterator I = exprs.begin(),
         E = exprs.end(); I != E; ++I) {
      cling::Value val;
      EvaluateExpr(*fInterp, *I, val);
      if (!val.isValid()) {
         // Bad expression, all done.
         Error("TClingCallFunc::EvaluateArgList",
               "Bad expression in parameter %d of '%s'!",
               (int)(I - exprs.begin()),
               ArgList.c_str());
         return;
      }
      fArgVals.push_back(val);
   }
}

void TClingCallFunc::Exec(void *address, TInterpreterValue *interpVal/*=0*/)
{
   IFacePtr();
   if (!fWrapper) {
      Error("TClingCallFunc::Exec(address, interpVal)",
            "Called with no wrapper, not implemented!");
      return;
   }
   if (!interpVal) {
      exec(address, 0);
      return;
   }
   cling::Value *val = reinterpret_cast<cling::Value *>(interpVal->GetValAddr());
   exec_with_valref_return(address, val);
}

template <typename T>
T TClingCallFunc::ExecT(void *address)
{
   IFacePtr();
   if (!fWrapper) {
      Error("TClingCallFunc::ExecT",
            "Called with no wrapper, not implemented!");
      return 0;
   }
   cling::Value ret;
   exec_with_valref_return(address, &ret);
   if (!ret.isValid()) {
      // Sometimes we are called on a function returning void!
      return 0;
   }

   if (fReturnIsRecordType)
      ((TCling *)gCling)->RegisterTemporary(ret);
   return sv_to<T>(ret);
}

Long_t TClingCallFunc::ExecInt(void *address)
{
   return ExecT<long>(address);
}

long long TClingCallFunc::ExecInt64(void *address)
{
   return ExecT<long long>(address);
}

double TClingCallFunc::ExecDouble(void *address)
{
   return ExecT<double>(address);
}

void TClingCallFunc::ExecWithArgsAndReturn(void *address, const void *args[] /*= 0*/,
      int nargs /*= 0*/, void *ret/*= 0*/)
{
   IFacePtr();
   if (!fWrapper) {
      Error("TClingCallFunc::ExecWithArgsAndReturn(address, args, ret)",
            "Called with no wrapper, not implemented!");
      return;
   }
   (*fWrapper)(address, nargs, const_cast<void **>(args), ret);
}

void TClingCallFunc::ExecWithReturn(void *address, void *ret/*= 0*/)
{
   IFacePtr();
   if (!fWrapper) {
      Error("TClingCallFunc::ExecWithReturn(address, ret)",
            "Called with no wrapper, not implemented!");
      return;
   }
   exec(address, ret);
}

void *TClingCallFunc::ExecDefaultConstructor(const TClingClassInfo *info, void *address /*=0*/,
      unsigned long nary /*= 0UL*/)
{
   if (!info->IsValid()) {
      Error("TClingCallFunc::ExecDefaultConstructor", "Invalid class info!");
      return 0;
   }
   tcling_callfunc_ctor_Wrapper_t wrapper = 0;
   {
      R__LOCKGUARD(gInterpreterMutex);
      const Decl *D = info->GetDecl();
      //if (!info->HasDefaultConstructor()) {
      //   // FIXME: We might have a ROOT ioctor, we might
      //   //        have to check for that here.
      //   Error("TClingCallFunc::ExecDefaultConstructor",
      //         "Class has no default constructor: %s",
      //         info->Name());
      //   return 0;
      //}
      map<const Decl *, void *>::iterator I = gCtorWrapperStore.find(D);
      if (I != gCtorWrapperStore.end()) {
         wrapper = (tcling_callfunc_ctor_Wrapper_t) I->second;
      } else {
         wrapper = make_ctor_wrapper(info);
      }
<<<<<<< HEAD
      if (!wrapper) {
         Error("TClingCallFunc::ExecDefaultConstructor",
               "Called with no wrapper, not implemented!");
         return 0;
      }
=======
   }
   if (!wrapper) {
      Error("TClingCallFunc::ExecDefaultConstructor",
            "Called with no wrapper, not implemented!");
      return 0;
>>>>>>> 67b26b9f
   }
   void *obj = 0;
   (*wrapper)(&obj, address, nary);
   return obj;
}

void TClingCallFunc::ExecDestructor(const TClingClassInfo *info, void *address /*=0*/,
                                    unsigned long nary /*= 0UL*/, bool withFree /*= true*/)
{
   if (!info->IsValid()) {
      Error("TClingCallFunc::ExecDestructor", "Invalid class info!");
      return;
   }
<<<<<<< HEAD
=======

>>>>>>> 67b26b9f
   tcling_callfunc_dtor_Wrapper_t wrapper = 0;
   {
      R__LOCKGUARD(gInterpreterMutex);
      const Decl *D = info->GetDecl();
      map<const Decl *, void *>::iterator I = gDtorWrapperStore.find(D);
      if (I != gDtorWrapperStore.end()) {
         wrapper = (tcling_callfunc_dtor_Wrapper_t) I->second;
      } else {
         wrapper = make_dtor_wrapper(info);
      }
<<<<<<< HEAD
      if (!wrapper) {
         Error("TClingCallFunc::ExecDestructor",
               "Called with no wrapper, not implemented!");
         return;
      }
=======
   }
   if (!wrapper) {
      Error("TClingCallFunc::ExecDestructor",
            "Called with no wrapper, not implemented!");
      return;
>>>>>>> 67b26b9f
   }
   (*wrapper)(address, nary, withFree);
}

TClingMethodInfo *
TClingCallFunc::FactoryMethod() const
{
   return new TClingMethodInfo(*fMethod);
}

void TClingCallFunc::Init()
{
   delete fMethod;
   fMethod = 0;
   fWrapper = 0;
   ResetArg();
}

void TClingCallFunc::Init(TClingMethodInfo *minfo)
{
   delete fMethod;
   fMethod = new TClingMethodInfo(*minfo);
   fWrapper = 0;
   ResetArg();
}

void *TClingCallFunc::InterfaceMethod()
{
   if (!IsValid()) {
      return 0;
   }
<<<<<<< HEAD

   R__LOCKGUARD(gInterpreterMutex);
   const FunctionDecl *decl = fMethod->GetMethodDecl();
   map<const FunctionDecl *, void *>::iterator I = gWrapperStore.find(decl);
   if (I != gWrapperStore.end()) {
      fWrapper = (tcling_callfunc_Wrapper_t) I->second;
   } else {
      fWrapper = make_wrapper();
=======
   if (!fWrapper) {
      const FunctionDecl *decl = fMethod->GetMethodDecl();

      R__LOCKGUARD(gInterpreterMutex);
      map<const FunctionDecl *, void *>::iterator I = gWrapperStore.find(decl);
      if (I != gWrapperStore.end()) {
         fWrapper = (tcling_callfunc_Wrapper_t) I->second;
      } else {
         fWrapper = make_wrapper();
      }
>>>>>>> 67b26b9f
   }
   return (void *)fWrapper;
}

bool TClingCallFunc::IsValid() const
{
   if (!fMethod) {
      return false;
   }
   return fMethod->IsValid();
}

TInterpreter::CallFuncIFacePtr_t TClingCallFunc::IFacePtr()
{
   if (!IsValid()) {
      Error("TClingCallFunc::IFacePtr(kind)",
            "Attempt to get interface while invalid.");
      return TInterpreter::CallFuncIFacePtr_t();
   }
<<<<<<< HEAD
   R__LOCKGUARD(gInterpreterMutex);
 
   const FunctionDecl *decl = fMethod->GetMethodDecl();
   map<const FunctionDecl *, void *>::iterator I =
      gWrapperStore.find(decl);
   if (I != gWrapperStore.end()) {
      fWrapper = (tcling_callfunc_Wrapper_t) I->second;
   } else {
      fWrapper = make_wrapper();
=======
   if (!fWrapper) {
      const FunctionDecl *decl = fMethod->GetMethodDecl();

      R__LOCKGUARD(gInterpreterMutex);
      map<const FunctionDecl *, void *>::iterator I =
      gWrapperStore.find(decl);
      if (I != gWrapperStore.end()) {
         fWrapper = (tcling_callfunc_Wrapper_t) I->second;
      } else {
         fWrapper = make_wrapper();
      }

      fReturnIsRecordType = decl->getReturnType().getCanonicalType()->isRecordType();
>>>>>>> 67b26b9f
   }
   return TInterpreter::CallFuncIFacePtr_t(fWrapper);
}


void TClingCallFunc::ResetArg()
{
   fArgVals.clear();
}

void TClingCallFunc::SetArg(unsigned long param)
{
   R__LOCKGUARD(gInterpreterMutex);
   ASTContext &C = fInterp->getCI()->getASTContext();
   fArgVals.push_back(cling::Value(C.UnsignedLongTy, *fInterp));
   fArgVals.back().getLL() = param;
}

void TClingCallFunc::SetArg(long param)
{
   R__LOCKGUARD(gInterpreterMutex);
   ASTContext &C = fInterp->getCI()->getASTContext();
   fArgVals.push_back(cling::Value(C.LongTy, *fInterp));
   fArgVals.back().getLL() = param;
}

void TClingCallFunc::SetArg(float param)
{
   R__LOCKGUARD(gInterpreterMutex);
   ASTContext &C = fInterp->getCI()->getASTContext();
   fArgVals.push_back(cling::Value(C.FloatTy, *fInterp));
   fArgVals.back().getFloat() = param;
}

void TClingCallFunc::SetArg(double param)
{
   R__LOCKGUARD(gInterpreterMutex);
   ASTContext &C = fInterp->getCI()->getASTContext();
   fArgVals.push_back(cling::Value(C.DoubleTy, *fInterp));
   fArgVals.back().getDouble() = param;
}

void TClingCallFunc::SetArg(long long param)
{
   R__LOCKGUARD(gInterpreterMutex);
   ASTContext &C = fInterp->getCI()->getASTContext();
   fArgVals.push_back(cling::Value(C.LongLongTy, *fInterp));
   fArgVals.back().getLL() = param;
}

void TClingCallFunc::SetArg(unsigned long long param)
{
   R__LOCKGUARD(gInterpreterMutex);
   ASTContext &C = fInterp->getCI()->getASTContext();
   fArgVals.push_back(cling::Value(C.UnsignedLongLongTy, *fInterp));
   fArgVals.back().getULL() = param;
}

void TClingCallFunc::SetArgArray(long *paramArr, int nparam)
{
   ResetArg();
   for (int i = 0; i < nparam; ++i) {
      SetArg(paramArr[i]);
   }
}

void TClingCallFunc::SetArgs(const char *params)
{
   ResetArg();
   EvaluateArgList(params);
}

void TClingCallFunc::SetFunc(const TClingClassInfo *info, const char *method, const char *arglist,
                             long *poffset)
{
   SetFunc(info, method, arglist, false, poffset);
}

void TClingCallFunc::SetFunc(const TClingClassInfo *info, const char *method, const char *arglist,
                             bool objectIsConst, long *poffset)
{
   fWrapper = 0;
   delete fMethod;
   {
     R__LOCKGUARD(gInterpreterMutex);
     fMethod = new TClingMethodInfo(fInterp);
   }
   if (poffset) {
      *poffset = 0L;
   }
   ResetArg();
   if (!info->IsValid()) {
      Error("TClingCallFunc::SetFunc", "Class info is invalid!");
      return;
   }
   if (!strcmp(arglist, ")")) {
      // CINT accepted a single right paren as meaning no arguments.
      arglist = "";
   }
   *fMethod = info->GetMethodWithArgs(method, arglist, objectIsConst, poffset);
   if (!fMethod->IsValid()) {
      //Error("TClingCallFunc::SetFunc", "Could not find method %s(%s)", method,
      //      arglist);
      return;
   }
   // FIXME: The arglist was already parsed by the lookup, we should
   //        enhance the lookup to return the resulting expression
   //        list so we do not need to parse it again here.
   EvaluateArgList(arglist);
}

void TClingCallFunc::SetFunc(const TClingMethodInfo *info)
{
   fWrapper = 0;
   delete fMethod;
   {
     R__LOCKGUARD(gInterpreterMutex);
     fMethod = new TClingMethodInfo(*info);
   }
   ResetArg();
   if (!fMethod->IsValid()) {
      return;
   }
}

void TClingCallFunc::SetFuncProto(const TClingClassInfo *info, const char *method,
                                  const char *proto, long *poffset,
                                  EFunctionMatchMode mode/*=kConversionMatch*/)
{
   SetFuncProto(info, method, proto, false, poffset, mode);
}

void TClingCallFunc::SetFuncProto(const TClingClassInfo *info, const char *method,
                                  const char *proto, bool objectIsConst, long *poffset,
                                  EFunctionMatchMode mode/*=kConversionMatch*/)
{
   fWrapper = 0;
   delete fMethod;
   {
      R__LOCKGUARD(gInterpreterMutex);
      fMethod = new TClingMethodInfo(fInterp);
   }
   if (poffset) {
      *poffset = 0L;
   }
   ResetArg();
   if (!info->IsValid()) {
      Error("TClingCallFunc::SetFuncProto", "Class info is invalid!");
      return;
   }
   *fMethod = info->GetMethod(method, proto, objectIsConst, poffset, mode);
   if (!fMethod->IsValid()) {
      //Error("TClingCallFunc::SetFuncProto", "Could not find method %s(%s)",
      //      method, proto);
      return;
   }
}

void TClingCallFunc::SetFuncProto(const TClingClassInfo *info, const char *method,
                                  const llvm::SmallVectorImpl<clang::QualType> &proto, long *poffset,
                                  EFunctionMatchMode mode/*=kConversionMatch*/)
{
   SetFuncProto(info, method, proto, false, poffset, mode);
}

void TClingCallFunc::SetFuncProto(const TClingClassInfo *info, const char *method,
                                  const llvm::SmallVectorImpl<clang::QualType> &proto,
                                  bool objectIsConst, long *poffset,
                                  EFunctionMatchMode mode/*=kConversionMatch*/)
{
   delete fMethod;
   {
      R__LOCKGUARD(gInterpreterMutex);
      fMethod = new TClingMethodInfo(fInterp);
   }
   if (poffset) {
      *poffset = 0L;
   }
   ResetArg();
   if (!info->IsValid()) {
      Error("TClingCallFunc::SetFuncProto", "Class info is invalid!");
      return;
   }
   *fMethod = info->GetMethod(method, proto, objectIsConst, poffset, mode);
   if (!fMethod->IsValid()) {
      //Error("TClingCallFunc::SetFuncProto", "Could not find method %s(%s)",
      //      method, proto);
      return;
   }
}
<|MERGE_RESOLUTION|>--- conflicted
+++ resolved
@@ -1442,12 +1442,7 @@
    {
       R__LOCKGUARD(gInterpreterMutex);
 
-<<<<<<< HEAD
-   {
-      R__LOCKGUARD(gInterpreterMutex);
-=======
       const FunctionDecl *FD = fMethod->GetMethodDecl();
->>>>>>> 67b26b9f
 
       //
       //  Convert the arguments from cling::Value to their
@@ -1518,11 +1513,7 @@
             //  so that the produced assembly code is optimal.
             //  Do not reorder!
             //
-<<<<<<< HEAD
-         switch (BT->getKind()) {
-=======
             switch (BT->getKind()) {
->>>>>>> 67b26b9f
                   //
                   //  Builtin Types
                   //
@@ -1915,12 +1906,8 @@
       exec(address, 0);
       return;
    }
-<<<<<<< HEAD
-   R__LOCKGUARD_NAMED(mutex,gInterpreterMutex);
-=======
 
    R__LOCKGUARD_NAMED(global,gInterpreterMutex);
->>>>>>> 67b26b9f
 
    const FunctionDecl *FD = fMethod->GetMethodDecl();
    ASTContext &Context = FD->getASTContext();
@@ -1931,22 +1918,14 @@
       QualType QT = Context.getLValueReferenceType(ClassTy);
       *ret = cling::Value(QT, *fInterp);
       // Store the new()'ed address in getPtr()
-<<<<<<< HEAD
-      mutex.UnLock(); // Release lock during user function execution
-=======
       R__LOCKGUARD_UNLOCK(global); // Release lock during user function execution
->>>>>>> 67b26b9f
       exec(address, &ret->getPtr());
       return;
    }
    QualType QT = FD->getReturnType().getCanonicalType();
    if (QT->isReferenceType()) {
       *ret = cling::Value(QT, *fInterp);
-<<<<<<< HEAD
-      mutex.UnLock(); // Release lock during user function execution
-=======
       R__LOCKGUARD_UNLOCK(global); // Release lock during user function execution
->>>>>>> 67b26b9f
       exec(address, &ret->getPtr());
       return;
    } else if (QT->isMemberPointerType()) {
@@ -1958,40 +1937,24 @@
          // But that's not relevant: we use it as a non-builtin, allocated
          // type.
          *ret = cling::Value(QT, *fInterp);
-<<<<<<< HEAD
-         mutex.UnLock(); // Release lock during user function execution
-=======
          R__LOCKGUARD_UNLOCK(global); // Release lock during user function execution
->>>>>>> 67b26b9f
          exec(address, ret->getPtr());
          return;
       }
       // We are a function member pointer.
       *ret = cling::Value(QT, *fInterp);
-<<<<<<< HEAD
-      mutex.UnLock(); // Release lock during user function execution
-=======
       R__LOCKGUARD_UNLOCK(global); // Release lock during user function execution
->>>>>>> 67b26b9f
       exec(address, &ret->getPtr());
       return;
    } else if (QT->isPointerType() || QT->isArrayType()) {
       // Note: ArrayType is an illegal function return value type.
       *ret = cling::Value(QT, *fInterp);
-<<<<<<< HEAD
-      mutex.UnLock(); // Release lock during user function execution
-=======
       R__LOCKGUARD_UNLOCK(global); // Release lock during user function execution
->>>>>>> 67b26b9f
       exec(address, &ret->getPtr());
       return;
    } else if (QT->isRecordType()) {
       *ret = cling::Value(QT, *fInterp);
-<<<<<<< HEAD
-      mutex.UnLock(); // Release lock during user function execution
-=======
       R__LOCKGUARD_UNLOCK(global); // Release lock during user function execution
->>>>>>> 67b26b9f
       exec(address, ret->getPtr());
       return;
    } else if (const EnumType *ET = dyn_cast<EnumType>(&*QT)) {
@@ -1999,22 +1962,14 @@
       //       of the enum here.
       (void) ET;
       *ret = cling::Value(QT, *fInterp);
-<<<<<<< HEAD
-      mutex.UnLock(); // Release lock during user function execution
-=======
       R__LOCKGUARD_UNLOCK(global); // Release lock during user function execution
->>>>>>> 67b26b9f
       execWithLL<int>(address, QT, ret);
       return;
    } else if (const BuiltinType *BT = dyn_cast<BuiltinType>(&*QT)) {
       *ret = cling::Value(QT, *fInterp);
       switch (BT->getKind()) {
          case BuiltinType::Void:
-<<<<<<< HEAD
-            mutex.UnLock(); // Release lock during user function execution
-=======
             R__LOCKGUARD_UNLOCK(global); // Release lock during user function execution
->>>>>>> 67b26b9f
             exec(address, 0);
             return;
             break;
@@ -2023,21 +1978,13 @@
             //  Unsigned Types
             //
          case BuiltinType::Bool:
-<<<<<<< HEAD
-            mutex.UnLock(); // Release lock during user function execution
-=======
             R__LOCKGUARD_UNLOCK(global); // Release lock during user function execution
->>>>>>> 67b26b9f
             execWithULL<bool>(address, QT, ret);
             return;
             break;
          case BuiltinType::Char_U: // char on targets where it is unsigned
          case BuiltinType::UChar:
-<<<<<<< HEAD
-            mutex.UnLock(); // Release lock during user function execution
-=======
             R__LOCKGUARD_UNLOCK(global); // Release lock during user function execution
->>>>>>> 67b26b9f
             execWithULL<char>(address, QT, ret);
             return;
             break;
@@ -2045,11 +1992,7 @@
             // wchar_t on targets where it is unsigned.
             // The standard doesn't allow to specify signednedd of wchar_t
             // thus this maps simply to wchar_t.
-<<<<<<< HEAD
-            mutex.UnLock(); // Release lock during user function execution
-=======
             R__LOCKGUARD_UNLOCK(global); // Release lock during user function execution
->>>>>>> 67b26b9f
             execWithULL<wchar_t>(address, QT, ret);
             return;
             break;
@@ -2064,38 +2007,22 @@
             return;
             break;
          case BuiltinType::UShort:
-<<<<<<< HEAD
-            mutex.UnLock(); // Release lock during user function execution
-=======
             R__LOCKGUARD_UNLOCK(global); // Release lock during user function execution
->>>>>>> 67b26b9f
             execWithULL<unsigned short>(address, QT, ret);
             return;
             break;
          case BuiltinType::UInt:
-<<<<<<< HEAD
-            mutex.UnLock(); // Release lock during user function execution
-=======
             R__LOCKGUARD_UNLOCK(global); // Release lock during user function execution
->>>>>>> 67b26b9f
             execWithULL<unsigned int>(address, QT, ret);
             return;
             break;
          case BuiltinType::ULong:
-<<<<<<< HEAD
-            mutex.UnLock(); // Release lock during user function execution
-=======
             R__LOCKGUARD_UNLOCK(global); // Release lock during user function execution
->>>>>>> 67b26b9f
             execWithULL<unsigned long>(address, QT, ret);
             return;
             break;
          case BuiltinType::ULongLong:
-<<<<<<< HEAD
-            mutex.UnLock(); // Release lock during user function execution
-=======
             R__LOCKGUARD_UNLOCK(global); // Release lock during user function execution
->>>>>>> 67b26b9f
             execWithULL<unsigned long long>(address, QT, ret);
             return;
             break;
@@ -2111,11 +2038,7 @@
             //
          case BuiltinType::Char_S: // char on targets where it is signed
          case BuiltinType::SChar:
-<<<<<<< HEAD
-            mutex.UnLock(); // Release lock during user function execution
-=======
             R__LOCKGUARD_UNLOCK(global); // Release lock during user function execution
->>>>>>> 67b26b9f
             execWithLL<signed char>(address, QT, ret);
             return;
             break;
@@ -2123,47 +2046,27 @@
             // wchar_t on targets where it is signed.
             // The standard doesn't allow to specify signednedd of wchar_t
             // thus this maps simply to wchar_t.
-<<<<<<< HEAD
-            mutex.UnLock(); // Release lock during user function execution
-=======
             R__LOCKGUARD_UNLOCK(global); // Release lock during user function execution
->>>>>>> 67b26b9f
             execWithLL<wchar_t>(address, QT, ret);
             return;
             break;
          case BuiltinType::Short:
-<<<<<<< HEAD
-            mutex.UnLock(); // Release lock during user function execution
-=======
             R__LOCKGUARD_UNLOCK(global); // Release lock during user function execution
->>>>>>> 67b26b9f
             execWithLL<short>(address, QT, ret);
             return;
             break;
          case BuiltinType::Int:
-<<<<<<< HEAD
-            mutex.UnLock(); // Release lock during user function execution
-=======
             R__LOCKGUARD_UNLOCK(global); // Release lock during user function execution
->>>>>>> 67b26b9f
             execWithLL<int>(address, QT, ret);
             return;
             break;
          case BuiltinType::Long:
-<<<<<<< HEAD
-            mutex.UnLock(); // Release lock during user function execution
-=======
             R__LOCKGUARD_UNLOCK(global); // Release lock during user function execution
->>>>>>> 67b26b9f
             execWithLL<long>(address, QT, ret);
             return;
             break;
          case BuiltinType::LongLong:
-<<<<<<< HEAD
-            mutex.UnLock(); // Release lock during user function execution
-=======
             R__LOCKGUARD_UNLOCK(global); // Release lock during user function execution
->>>>>>> 67b26b9f
             execWithLL<long long>(address, QT, ret);
             return;
             break;
@@ -2179,29 +2082,17 @@
             return;
             break;
          case BuiltinType::Float:
-<<<<<<< HEAD
-            mutex.UnLock(); // Release lock during user function execution
-=======
             R__LOCKGUARD_UNLOCK(global); // Release lock during user function execution
->>>>>>> 67b26b9f
             exec(address, &ret->getFloat());
             return;
             break;
          case BuiltinType::Double:
-<<<<<<< HEAD
-            mutex.UnLock(); // Release lock during user function execution
-=======
             R__LOCKGUARD_UNLOCK(global); // Release lock during user function execution
->>>>>>> 67b26b9f
             exec(address, &ret->getDouble());
             return;
             break;
          case BuiltinType::LongDouble:
-<<<<<<< HEAD
-            mutex.UnLock(); // Release lock during user function execution
-=======
             R__LOCKGUARD_UNLOCK(global); // Release lock during user function execution
->>>>>>> 67b26b9f
             exec(address, &ret->getLongDouble());
             return;
             break;
@@ -2226,7 +2117,6 @@
 
 void TClingCallFunc::EvaluateArgList(const string &ArgList)
 {
-   R__LOCKGUARD(gInterpreterMutex);
    SmallVector<Expr *, 4> exprs;
    fInterp->getLookupHelper().findArgList(ArgList, exprs,
                                           gDebug > 5 ? cling::LookupHelper::WithDiagnostics
@@ -2347,19 +2237,11 @@
       } else {
          wrapper = make_ctor_wrapper(info);
       }
-<<<<<<< HEAD
-      if (!wrapper) {
-         Error("TClingCallFunc::ExecDefaultConstructor",
-               "Called with no wrapper, not implemented!");
-         return 0;
-      }
-=======
    }
    if (!wrapper) {
       Error("TClingCallFunc::ExecDefaultConstructor",
             "Called with no wrapper, not implemented!");
       return 0;
->>>>>>> 67b26b9f
    }
    void *obj = 0;
    (*wrapper)(&obj, address, nary);
@@ -2373,10 +2255,7 @@
       Error("TClingCallFunc::ExecDestructor", "Invalid class info!");
       return;
    }
-<<<<<<< HEAD
-=======
-
->>>>>>> 67b26b9f
+
    tcling_callfunc_dtor_Wrapper_t wrapper = 0;
    {
       R__LOCKGUARD(gInterpreterMutex);
@@ -2387,19 +2266,11 @@
       } else {
          wrapper = make_dtor_wrapper(info);
       }
-<<<<<<< HEAD
-      if (!wrapper) {
-         Error("TClingCallFunc::ExecDestructor",
-               "Called with no wrapper, not implemented!");
-         return;
-      }
-=======
    }
    if (!wrapper) {
       Error("TClingCallFunc::ExecDestructor",
             "Called with no wrapper, not implemented!");
       return;
->>>>>>> 67b26b9f
    }
    (*wrapper)(address, nary, withFree);
 }
@@ -2431,16 +2302,6 @@
    if (!IsValid()) {
       return 0;
    }
-<<<<<<< HEAD
-
-   R__LOCKGUARD(gInterpreterMutex);
-   const FunctionDecl *decl = fMethod->GetMethodDecl();
-   map<const FunctionDecl *, void *>::iterator I = gWrapperStore.find(decl);
-   if (I != gWrapperStore.end()) {
-      fWrapper = (tcling_callfunc_Wrapper_t) I->second;
-   } else {
-      fWrapper = make_wrapper();
-=======
    if (!fWrapper) {
       const FunctionDecl *decl = fMethod->GetMethodDecl();
 
@@ -2451,7 +2312,6 @@
       } else {
          fWrapper = make_wrapper();
       }
->>>>>>> 67b26b9f
    }
    return (void *)fWrapper;
 }
@@ -2471,17 +2331,6 @@
             "Attempt to get interface while invalid.");
       return TInterpreter::CallFuncIFacePtr_t();
    }
-<<<<<<< HEAD
-   R__LOCKGUARD(gInterpreterMutex);
- 
-   const FunctionDecl *decl = fMethod->GetMethodDecl();
-   map<const FunctionDecl *, void *>::iterator I =
-      gWrapperStore.find(decl);
-   if (I != gWrapperStore.end()) {
-      fWrapper = (tcling_callfunc_Wrapper_t) I->second;
-   } else {
-      fWrapper = make_wrapper();
-=======
    if (!fWrapper) {
       const FunctionDecl *decl = fMethod->GetMethodDecl();
 
@@ -2495,7 +2344,6 @@
       }
 
       fReturnIsRecordType = decl->getReturnType().getCanonicalType()->isRecordType();
->>>>>>> 67b26b9f
    }
    return TInterpreter::CallFuncIFacePtr_t(fWrapper);
 }
@@ -2508,7 +2356,6 @@
 
 void TClingCallFunc::SetArg(unsigned long param)
 {
-   R__LOCKGUARD(gInterpreterMutex);
    ASTContext &C = fInterp->getCI()->getASTContext();
    fArgVals.push_back(cling::Value(C.UnsignedLongTy, *fInterp));
    fArgVals.back().getLL() = param;
@@ -2516,7 +2363,6 @@
 
 void TClingCallFunc::SetArg(long param)
 {
-   R__LOCKGUARD(gInterpreterMutex);
    ASTContext &C = fInterp->getCI()->getASTContext();
    fArgVals.push_back(cling::Value(C.LongTy, *fInterp));
    fArgVals.back().getLL() = param;
@@ -2524,7 +2370,6 @@
 
 void TClingCallFunc::SetArg(float param)
 {
-   R__LOCKGUARD(gInterpreterMutex);
    ASTContext &C = fInterp->getCI()->getASTContext();
    fArgVals.push_back(cling::Value(C.FloatTy, *fInterp));
    fArgVals.back().getFloat() = param;
@@ -2532,7 +2377,6 @@
 
 void TClingCallFunc::SetArg(double param)
 {
-   R__LOCKGUARD(gInterpreterMutex);
    ASTContext &C = fInterp->getCI()->getASTContext();
    fArgVals.push_back(cling::Value(C.DoubleTy, *fInterp));
    fArgVals.back().getDouble() = param;
@@ -2540,7 +2384,6 @@
 
 void TClingCallFunc::SetArg(long long param)
 {
-   R__LOCKGUARD(gInterpreterMutex);
    ASTContext &C = fInterp->getCI()->getASTContext();
    fArgVals.push_back(cling::Value(C.LongLongTy, *fInterp));
    fArgVals.back().getLL() = param;
@@ -2548,7 +2391,6 @@
 
 void TClingCallFunc::SetArg(unsigned long long param)
 {
-   R__LOCKGUARD(gInterpreterMutex);
    ASTContext &C = fInterp->getCI()->getASTContext();
    fArgVals.push_back(cling::Value(C.UnsignedLongLongTy, *fInterp));
    fArgVals.back().getULL() = param;
@@ -2579,10 +2421,7 @@
 {
    fWrapper = 0;
    delete fMethod;
-   {
-     R__LOCKGUARD(gInterpreterMutex);
-     fMethod = new TClingMethodInfo(fInterp);
-   }
+   fMethod = new TClingMethodInfo(fInterp);
    if (poffset) {
       *poffset = 0L;
    }
@@ -2611,10 +2450,7 @@
 {
    fWrapper = 0;
    delete fMethod;
-   {
-     R__LOCKGUARD(gInterpreterMutex);
-     fMethod = new TClingMethodInfo(*info);
-   }
+   fMethod = new TClingMethodInfo(*info);
    ResetArg();
    if (!fMethod->IsValid()) {
       return;
@@ -2634,10 +2470,7 @@
 {
    fWrapper = 0;
    delete fMethod;
-   {
-      R__LOCKGUARD(gInterpreterMutex);
-      fMethod = new TClingMethodInfo(fInterp);
-   }
+   fMethod = new TClingMethodInfo(fInterp);
    if (poffset) {
       *poffset = 0L;
    }
@@ -2667,10 +2500,7 @@
                                   EFunctionMatchMode mode/*=kConversionMatch*/)
 {
    delete fMethod;
-   {
-      R__LOCKGUARD(gInterpreterMutex);
-      fMethod = new TClingMethodInfo(fInterp);
-   }
+   fMethod = new TClingMethodInfo(fInterp);
    if (poffset) {
       *poffset = 0L;
    }
